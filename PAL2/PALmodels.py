#!/usr/bin/env python

from __future__ import division

import numpy as np
import h5py as h5
import os, sys, time
import json
import tempfile
import scipy.linalg as sl
import scipy.special as ss
from numpy.polynomial.hermite import hermval

import PALutils
import PALdatafile
import PALpsr

# In order to keep the dictionary in order
try:
    from collections import OrderedDict
except ImportError:
    from ordereddict import OrderedDict


"""

PALmodels.py

This file contains the model class that handles all elements or our model on a per pulsar
basis, including noise parameters, GW parameters, and timing model parameters (not implemented yet)

This file aims to retain compatibility with the dictionary types used in Rutger van Haasteren's
Piccard.

"""

class PTAmodels(object):

    """
    Constructor. Read data/model if filenames are given

    @param h5filename:      HDF5 filename with pulsar data
    @param jsonfilename:    JSON file with model
    @param pulsars:         Which pulsars to read ('all' = all, otherwise provide a
                            list: ['J0030+0451', 'J0437-4715', ...])
                            WARNING: duplicates are _not_ checked for.
    """

    def __init__(self, h5filename=None, jsonfilename=None, pulsars='all', auxFromFile=True):
        self.clear()

        if h5filename is not None:
            self.initFromFile(h5filename, pulsars=pulsars)

            if jsonfilename is not None:
                self.initModelFromFile(jsonfilename, auxFromFile=auxFromFile)

    """
    Clear all the structures present in the object
    """
    # TODO: Do we need to delete all with 'del'?
    def clear(self):
        self.h5df = None
        self.psr = []
        self.ptasignals = []

        self.dimensions = 0
        self.pmin = None
        self.pmax = None
        self.pstart = None
        self.pwidth = None
        self.pamplitudeind = None
        self.initialised = False
        self.likfunc = 'mark3'
        self.orderFrequencyLines = False
        self.haveStochSources = False
        self.haveDetSources = False
        self.haveFrequencyLines = False
        self.skipUpdateToggle = False
    

    """
    Initialise pulsar class from an HDF5 file

    @param filename:    Name of the HDF5 file we will be reading
    @param pulsars:     Which pulsars to read ('all' = all, otherwise provide a
                        list: ['J0030+0451', 'J0437-4715', ...])
                        WARNING: duplicates are _not_ checked for.
    @param append:      If set to True, do not delete earlier read-in pulsars
    """
    def initFromFile(self, filename, pulsars='all', append=False):
        # Retrieve the pulsar list
        self.h5df = PALdatafile.DataFile(filename)
        psrnames = self.h5df.getPulsarList()

        # Determine which pulsars we are reading in
        readpsrs = []
        if pulsars=='all':
            readpsrs = psrnames
        else:
            # Check if all provided pulsars are indeed in the HDF5 file
            if np.all(np.array([pulsars[ii] in psrnames for ii in range(len(pulsars))]) == True):
                readpsrs = pulsars
            elif pulsars in destpsrnames:
                pulsars = [pulsars]
                readpsrs = pulsars
            else:
                raise ValueError("ERROR: Not all provided pulsars in HDF5 file")

        # Free earlier pulsars if we are not appending
        if not append:
            self.psr = []

        # Initialise all pulsars
        for psrname in readpsrs:
            newpsr = PALpsr.Pulsar()
            newpsr.readFromH5(self.h5df, psrname)
            self.psr.append(newpsr)

    
    """
    Function to easily construct a model dictionary for all pulsars

    TODO: make more functionality for single puslars later
    """
    def makeModelDict(self,  nfreqs=20, ndmfreqs=None, \
            incRedNoise=False, noiseModel='powerlaw', fc=None, logf=False,\
            incDM=False, dmModel='powerlaw', \
            incScattering=False, scatteringModel='powerlaw', \
            incGWB=False, gwbModel='powerlaw', \
            incBWM=False, \
            incCW=False, incPulsarDistance=False, \
            varyEfac=True, separateEfacs=False, separateEfacsByFreq=False, \
            incEquad=False,separateEquads=False, separateEquadsByFreq=False, \
            incJitter=False, separateJitter=False, separateJitterByFreq=False, \
            incTimingModel=False, nonLinear=False, fulltimingmodel=False,\
            incJitterEpoch=False, nepoch=None, \
            incNonGaussian=False, nnongaussian=3, \
            incJitterEquad=False, separateJitterEquad=False, separateJitterEquadByFreq=False, \
            efacPrior='uniform', equadPrior='log', jitterPrior='uniform', \
            jitterEquadPrior='log', \
            redAmpPrior='log', redSiPrior='uniform', GWAmpPrior='log', GWSiPrior='uniform', \
            DMAmpPrior='log', DMSiPrior='uniform', redSpectrumPrior='log', \
            DMSpectrumPrior='log', \
            GWspectrumPrior='log', \
            incSingleFreqNoise=False, numSingleFreqLines=1, \
            incSingleFreqDMNoise=False, numSingleFreqDMLines=1, \
            singlePulsarMultipleFreqNoise=None, \
            multiplePulsarMultipleFreqNoise=None, \
            dmFrequencyLines=None, \
            orderFrequencyLines=False, \
            compression = 'None', \
            targetAmp = 1e-14, \
            evalCompressionComplement = False, \
            likfunc='mark1'):
        
        signals = []

        # start loop over pulsars 
        for ii, p in enumerate(self.psr):

            # how many frequencies
            if incDM:
                if ndmfreqs is None or ndmfreqs=="None":
                    ndmfreqs = nfreqs
            else:
                ndmfreqs = 0

            if separateEfacs or separateEfacsByFreq:
                if separateEfacs and ~separateEfacsByFreq:
                    pass

                # if both set, default to fflags
                else:
                    p.flags = p.fflags  # TODO: make this more elegant

                uflagvals = list(set(p.flags))  # Unique flags
                for flagval in uflagvals:
                    newsignal = OrderedDict({
                        "stype":"efac",
                        "corr":"single",
                        "pulsarind":ii,
                        "flagname":"efacequad",
                        "flagvalue":flagval,
                        "bvary":[varyEfac],
                        "pmin":[0.001],
                        "pmax":[50.0],
                        "pwidth":[0.1],
                        "pstart":[1.0],
                        "prior":efacPrior
                        })
                    signals.append(newsignal)
            else:
                newsignal = OrderedDict({
                    "stype":"efac",
                    "corr":"single",
                    "pulsarind":ii,
                    "flagname":"pulsarname",
                    "flagvalue":p.name,
                    "bvary":[varyEfac],
                    "pmin":[0.001],
                    "pmax":[50.0],
                    "pwidth":[0.1],
                    "pstart":[1.0], 
                    "prior":efacPrior
                    })
                signals.append(newsignal)
            
            if incJitter:
                if separateJitter or separateJitterByFreq:
                    if separateJitter and ~separateJitterByFreq:
                        pass

                    # if both set, default to fflags
                    else:
                        p.flags = p.fflags

                    uflagvals = list(set(p.flags))  # Unique flags
                    for flagval in uflagvals:
                        newsignal = OrderedDict({
                            "stype":"jitter",
                            "corr":"single",
                            "pulsarind":ii,
                            "flagname":"jitter",
                            "flagvalue":flagval,
                            "bvary":[True],
                            "pmin":[0],
                            "pmax":[5],
                            "pwidth":[0.1],
                            "pstart":[0.333],
                            "prior":jitterPrior
                            })
                        signals.append(newsignal)
                else:
                    newsignal = OrderedDict({
                        "stype":"jitter",
                        "corr":"single",
                        "pulsarind":ii,
                        "flagname":"pulsarname",
                        "flagvalue":p.name,
                        "bvary":[True],
                        "pmin":[0],
                        "pmax":[5],
                        "pwidth":[0.1],
                        "pstart":[0.333],
                        "prior":jitterPrior
                        })
                    signals.append(newsignal)
            
            if incJitterEquad:
                if separateJitterEquad or separateJitterEquadByFreq:
                    if separateJitterEquad and ~separateJitterEquadByFreq:
                        pass

                    # if both set, default to fflags
                    else:
                        p.flags = p.fflags

                    uflagvals = list(set(p.flags))  # Unique flags
                    for flagval in uflagvals:
                        newsignal = OrderedDict({
                            "stype":"jitter_equad",
                            "corr":"single",
                            "pulsarind":ii,
                            "flagname":"jitter_equad",
                            "flagvalue":flagval,
                            "bvary":[True],
                            "pmin":[-8.5],
                            "pmax":[-4.0],
                            "pwidth":[0.1],
                            "pstart":[-8.0],
                            "prior":jitterEquadPrior
                            })
                        signals.append(newsignal)
                else:
                    newsignal = OrderedDict({
                        "stype":"jitter_equad",
                        "corr":"single",
                        "pulsarind":ii,
                        "flagname":"pulsarname",
                        "flagvalue":p.name,
                        "bvary":[True],
                        "pmin":[-8.5],
                        "pmax":[-4.0],
                        "pwidth":[0.1],
                        "pstart":[-8.0],
                        "prior":jitterEquadPrior
                        })
                    signals.append(newsignal)


            if incJitterEpoch:
                    bvary = [True]*nepoch[ii]
                    pmin = [-10.0]*nepoch[ii]
                    pmax = [-4.0]*nepoch[ii]
                    pstart = [-9.0]*nepoch[ii]
                    pwidth = [0.5]*nepoch[ii]
                    prior = [jitterEquadPrior]*nepoch[ii]

                    newsignal = OrderedDict({
                        "stype":"jitter_epoch",
                        "corr":"single",
                        "pulsarind":ii,
                        "flagname":"pulsarname",
                        "flagvalue":p.name,
                        "bvary":bvary,
                        "pmin":pmin,
                        "pmax":pmax,
                        "pwidth":pwidth,
                        "pstart":pstart,
                        "prior":prior
                        })
                    signals.append(newsignal)


            if incEquad:
                if separateEquads or separateEquadsByFreq:
                    if separateEquads and ~separateEquadsByFreq:
                        pass

                    # if both set, default to fflags
                    else:
                        p.flags = p.fflags

                    uflagvals = list(set(p.flags))  # Unique flags
                    for flagval in uflagvals:
                        newsignal = OrderedDict({
                            "stype":"equad",
                            "corr":"single",
                            "pulsarind":ii,
                            "flagname":"equad",
                            "flagvalue":flagval,
                            "bvary":[True],
                            "pmin":[-10.0],
                            "pmax":[-4.0],
                            "pwidth":[0.1],
                            "pstart":[-8.0],
                            "prior":equadPrior
                            })
                        signals.append(newsignal)
                else:
                    newsignal = OrderedDict({
                        "stype":"equad",
                        "corr":"single",
                        "pulsarind":ii,
                        "flagname":"pulsarname",
                        "flagvalue":p.name,
                        "bvary":[True],
                        "pmin":[-10.0],
                        "pmax":[-4.0],
                        "pwidth":[0.1],
                        "pstart":[-8.0],
                        "prior":equadPrior
                        })
                    signals.append(newsignal)


            if incRedNoise:
                if noiseModel=='spectrum':
                    #nfreqs = numNoiseFreqs[ii]
                    bvary = [True]*nfreqs
                    pmin = [-18.0]*nfreqs
                    pmax = [-7.0]*nfreqs
                    pstart = [-18.0]*nfreqs
                    pwidth = [0.1]*nfreqs
                    prior = [redSpectrumPrior]*nfreqs
                elif noiseModel=='powerlaw':
                    bvary = [True, True, False]
                    pmin = [-20.0, 1.02, 1.0e-11]
                    pmax = [-11.0, 6.98, 3.0e-9]
                    pstart = [-14.0, 2.01, 1.0e-10]
                    pwidth = [0.1, 0.1, 5.0e-11]
                    prior = [redAmpPrior, redSiPrior, 'log']
                elif noiseModel=='spectralModel':
                    bvary = [True, True, True]
                    pmin = [-28.0, 0.0, -4.0]
                    pmax = [-14.0, 12.0, 2.0]
                    pstart = [-22.0, 2.0, -1.0]
                    pwidth = [-0.2, 0.1, 0.1]
                    prior = [redAmpPrior, redSiPrior, 'uniform']

                newsignal = OrderedDict({
                    "stype":noiseModel,
                    "corr":"single",
                    "pulsarind":ii,
                    "flagname":"pulsarname",
                    "flagvalue":p.name,
                    "bvary":bvary,
                    "pmin":pmin,
                    "pmax":pmax,
                    "pwidth":pwidth,
                    "pstart":pstart,
                    "prior":prior
                    })
                signals.append(newsignal)

            if incDM:
                if dmModel=='spectrum':
                    #nfreqs = ndmfreqs
                    bvary = [True]*ndmfreqs
                    pmin = [-14.0]*ndmfreqs
                    pmax = [-3.0]*ndmfreqs
                    pstart = [-7.0]*ndmfreqs
                    pwidth = [0.1]*ndmfreqs
                    prior = [DMSpectrumPrior]*nfreqs
                    DMModel = 'dmspectrum'
                elif dmModel=='powerlaw':
                    bvary = [True, True, False]
                    pmin = [-14.0, 1.02, 1.0e-11]
                    pmax = [-6.5, 6.98, 3.0e-9]
                    pstart = [-13.0, 2.01, 1.0e-10]
                    pwidth = [0.1, 0.1, 5.0e-11]
                    prior = [DMAmpPrior, DMSiPrior, 'log']
                    DMModel = 'dmpowerlaw'

                newsignal = OrderedDict({
                    "stype":DMModel,
                    "corr":"single",
                    "pulsarind":ii,
                    "flagname":"pulsarname",
                    "flagvalue":p.name,
                    "bvary":bvary,
                    "pmin":pmin,
                    "pmax":pmax,
                    "pwidth":pwidth,
                    "pstart":pstart,
                    "prior":prior
                    })
                signals.append(newsignal)
            
            if incScattering:
                if scatteringModel=='spectrum':
                    #nfreqs = ndmfreqs
                    bvary = [True]*ndmfreqs
                    pmin = [-14.0]*ndmfreqs
                    pmax = [-3.0]*ndmfreqs
                    pstart = [-7.0]*ndmfreqs
                    pwidth = [0.1]*ndmfreqs
                    prior = [DMSpectrumPrior]*nfreqs
                    ScatteringModel = 'scatspectrum'
                elif scatteringModel=='powerlaw':
                    bvary = [True, True, False]
                    pmin = [-14.0, 1.02, 1.0e-11]
                    pmax = [-6.5, 6.98, 3.0e-9]
                    pstart = [-13.0, 2.01, 1.0e-10]
                    pwidth = [0.1, 0.1, 5.0e-11]
                    prior = [DMAmpPrior, DMSiPrior, 'log']
                    ScatteringModel = 'scatpowerlaw'

                newsignal = OrderedDict({
                    "stype":ScatteringModel,
                    "corr":"single",
                    "pulsarind":ii,
                    "flagname":"pulsarname",
                    "flagvalue":p.name,
                    "bvary":bvary,
                    "pmin":pmin,
                    "pmax":pmax,
                    "pwidth":pwidth,
                    "pstart":pstart,
                    "prior":prior
                    })
                signals.append(newsignal)

            if incSingleFreqNoise:

                for jj in range(numSingleFreqLines):
                    newsignal = OrderedDict({
                        "stype":'frequencyline',
                        "corr":"single",
                        "pulsarind":ii,
                        "flagname":"pulsarname",
                        "flagvalue":p.name,
                        "bvary":[True, True],
                        "pmin":[-9.0, -18.0],
                        "pmax":[-5.0, -9.0],
                        "pwidth":[-0.1, -0.1],
                        "pstart":[-7.0, -10.0],
                        "prior":['log', 'log']
                        })
                    signals.append(newsignal)

            if incSingleFreqDMNoise:

                for jj in range(numSingleFreqDMLines):
                    newsignal = OrderedDict({
                        "stype":'dmfrequencyline',
                        "corr":"single",
                        "pulsarind":ii,
                        "flagname":"pulsarname",
                        "flagvalue":p.name,
                        "bvary":[True, True],
                        "pmin":[-9.0, -14.0],
                        "pmax":[-5.0, -3.0],
                        "pwidth":[-0.1, -0.1],
                        "pstart":[-7.0, -10.0],
                        "prior":['log', 'log']
                        })
                    signals.append(newsignal)

            
            if incTimingModel:
                if nonLinear:
                    # Get the parameter errors from libstempo. Initialise the
                    # libstempo object
                    p.initLibsTempoObject()

                    #errs = []
                    #est = []
                    #for t2par in p.t2psr.pars:
                    #    errs += [np.longdouble(p.t2psr[t2par].err)]
                    #    est += [np.longdouble(p.t2psr[t2par].val)]
                    #tmperrs = np.array([0.0] + errs)
                    #tmpest = np.array([0.0] + est)
                #else:

                # Just do the timing-model fit ourselves here, in order to set
                # the prior.
                w = 1.0 / p.toaerrs**2
                Sigi = np.dot(p.Mmat.T, (w * p.Mmat.T).T)
                try:
                    cf = sl.cho_factor(Sigi)
                    Sigma = sl.cho_solve(cf, np.eye(Sigi.shape[0]))
                except np.linalg.LinAlgError:
                    U, s, Vh = sl.svd(Sigi)
                    if not np.all(s > 0):
                        raise ValueError("Sigi singular according to SVD")
                    Sigma = np.dot(Vh.T, np.dot(np.diag(1.0/s), U.T))
                
                tmperrs = np.sqrt(np.diag(Sigma))
                tmpest = p.ptmpars
                p.ptmparerrs = tmperrs
                #tmperrs = p.ptmparerrs
                #tmpest2 = np.dot(Sigma, np.dot(p.Mmat.T, w*p.detresiduals))

                # Figure out which parameters we'll keep in the design matrix
                jumps = []
                dmx = []
                fds = []
                for tmpar in p.ptmdescription:
                    if tmpar[:4] == 'JUMP':
                        jumps += [tmpar]
                    if tmpar[:3] == 'DMX':
                        dmx += [tmpar]
                    if tmpar[:2] == 'FD':
                        fds += [tmpar]

                if fulltimingmodel:
                    newptmdescription = p.getNewTimingModelParameterList(keep=True, \
                            tmpars=[])
                else:
                    newptmdescription = p.getNewTimingModelParameterList(keep=True, \
                        tmpars=['Offset', 'F0', 'F1', 'DM', 'DM1', 'DM2'] + jumps + dmx + fds)


                # Select the numerical parameters. These are the ones not
                # present in the quantities that getModifiedDesignMatrix
                # returned
                parids=[]
                bvary = []
                pmin = []
                pmax = []
                pwidth = []
                pstart = []
                for jj, parid in enumerate(p.ptmdescription):
                    if not parid in newptmdescription:
                        parids += [parid]
                        bvary += [True]

                        if tmperrs[jj] == 0:
                            tmperrs[jj] = tmpest[jj]

                        # physical priors
                        if parid == 'SINI':
                            pmin += [-1.0]
                            pmax += [1.0]
                            pwidth += [tmperrs[jj]]
                            if tmpest[jj] < -1 or tmpest[jj] > 1:
                                pstart += [0.99]
                            else:
                                pstart += [tmpest[jj]]
                        elif parid == 'ECC':
                            pmin += [0.0]
                            pmax += [1.0]
                            pwidth += [tmperrs[jj]]
                            pstart += [tmpest[jj]]
                        elif parid == 'PX':
                            if tmpest[jj] < 0:
                                tmpest[jj] = 0.001
                            pmin += [0.0]
                            pmax += [500.0 * tmperrs[jj] + tmpest[jj]]
                            pwidth += [tmperrs[jj]]
                            pstart += [tmpest[jj]]
                        elif parid == 'M2':
                            if tmpest[jj] < 0:
                                tmpest[jj] = 0.001
                            pmin += [0.0]
                            pmax += [500.0 * tmperrs[jj] + tmpest[jj]]
                            pwidth += [tmperrs[jj]]
                            pstart += [tmpest[jj]]
                        elif parid == 'GAMMA':
                            pmin += [0.0]
                            pmax += [500.0 * tmperrs[jj] + tmpest[jj]]
                            pwidth += [tmperrs[jj]]
                            pstart += [tmpest[jj]]
                        elif parid == 'EDOT':
                            pmin += [-500.0 * tmperrs[jj] + tmpest[jj]]
                            pmax += [500.0 * tmperrs[jj] + tmpest[jj]]
                            pwidth += [tmperrs[jj]]
                            pstart += [0]
                        
                        # make parameter be the 'parameter offset'
                        elif parid == 'Offset':
                            pmin += [-500]
                            pmax += [500]
                            pwidth += [0.1]
                            pstart += [0]

                        elif parid == 'F0':
                            pmin += [-500]
                            pmax += [500]
                            pwidth += [0.1]
                            pstart += [0]
                        
                        elif parid == 'F1':
                            pmin += [-500]
                            pmax += [500]
                            pwidth += [0.1]
                            pstart += [0]

                        else:
                            pmin += [-500.0 * tmperrs[jj] + tmpest[jj]]
                            pmax += [500.0 * tmperrs[jj] + tmpest[jj]]
                            pwidth += [tmperrs[jj]]
                            pstart += [tmpest[jj]]
                        #print parid, pmin[-1], pmax[-1], pwidth[-1], pstart[-1]

                if nonLinear:
                    stype = 'nonlineartimingmodel'
                else:
                    stype = 'lineartimingmodel'

                newsignal = OrderedDict({
                    "stype":stype,
                    "corr":"single",
                    "pulsarind":ii,
                    "bvary":bvary,
                    "pmin":pmin,
                    "pmax":pmax,
                    "pwidth":pwidth,
                    "pstart":pstart,
                    "parid":parids,
                    "prior":'flat'
                    })
                signals.append(newsignal)
        
            if incNonGaussian:
                bvary = [True] * nnongaussian
                pmin = [-1.0] * nnongaussian
                pmax = [1.0] * nnongaussian
                pstart = [0.0] * nnongaussian
                pwidth = [0.1] * nnongaussian
                prior = ['uniform'] * nnongaussian
                
                newsignal = OrderedDict({
                    "stype":'nongausscoeff',
                    "corr":"single",
                    "pulsarind":ii,
                    "flagname":"pulsarname",
                    "flagvalue":p.name,
                    "bvary":bvary,
                    "pmin":pmin,
                    "pmax":pmax,
                    "pwidth":pwidth,
                    "pstart":pstart,
                    "prior":prior
                })
                signals.append(newsignal)

            # pulsar distance for CW signal
            if incCW and incPulsarDistance:
                bvary = [True]
                pmin = [0]
                pmax = [10]
                pstart = [p.pdist]
                pwidth = [p.pdistErr]
                prior = ['gaussian']
                
                newsignal = OrderedDict({
                    "stype":'pulsardistance',
                    "corr":"single",
                    "pulsarind":ii,
                    "flagname":"pulsarname",
                    "flagvalue":p.name,
                    "bvary":bvary,
                    "pmin":pmin,
                    "pmax":pmax,
                    "pwidth":pwidth,
                    "pstart":pstart,
                    "prior":prior
                })
                signals.append(newsignal)


        if incCW:
            bvary = [True] * 8
            pmin = [0, 0, 7, 0.1, -9, 0, 0, 0]
            pmax = [np.pi, 2*np.pi, 10, 3, -7, np.pi, np.pi, np.pi]
            pstart = [np.pi/2, np.pi/2, 8, 1, -8, np.pi, np.pi, np.pi/2]
            pwidth = [0.1, 0.1, 0.1, 0.1, 0.001, 0.1, 0.1, 0.1]
            prior = ['cos', 'uniform', 'log', 'log', 'log', 'uniform', 'uniform', 'cos']
            parids = ['theta', 'phi', 'logmc', 'logd', 'logf', 'phase', 'pol', 'inc']
            
            newsignal = OrderedDict({
                "stype":"cw",
                "corr":"gr",
                "pulsarind":-1,
                "bvary":bvary,
                "pmin":pmin,
                "pmax":pmax,
                "pwidth":pwidth,
                "pstart":pstart,
                "parid":parids,
                "prior":prior
                })
            signals.append(newsignal)

 
        if incGWB:
            if gwbModel=='spectrum':
                bvary = [True]*nfreqs
                pmin = [-18.0]*nfreqs
                pmax = [-8.0]*nfreqs
                pstart = [-10.0]*nfreqs
                pwidth = [0.1]*nfreqs
                prior = [GWspectrumPrior]*nfreqs
            elif gwbModel=='powerlaw':
                bvary = [True, True, False]
                pmin = [-17.0, 1.02, 1.0e-11]
                pmax = [-11.0, 6.98, 3.0e-9]
                pstart = [-15.0, 2.01, 1.0e-10]
                pwidth = [0.1, 0.1, 5.0e-11]
                prior = [GWAmpPrior, GWSiPrior, 'log']

            newsignal = OrderedDict({
                "stype":gwbModel,
                "corr":"gr",
                "pulsarind":-1,
                "bvary":bvary,
                "pmin":pmin,
                "pmax":pmax,
                "pwidth":pwidth,
                "pstart":pstart,
                "prior":prior
                })
            signals.append(newsignal)

        # The list of signals
        modeldict = OrderedDict({
            "file version":2014.02,
            "author":"PAL-makeModel",
            "numpulsars":len(self.psr),
            "pulsarnames":[self.psr[ii].name for ii in range(len(self.psr))],
            "numNoiseFreqs":[nfreqs for ii in range(len(self.psr))],
            "numDMFreqs":[ndmfreqs for ii in range(len(self.psr))],
            "compression":compression,
            "logfrequencies":logf,
            "targetAmp":targetAmp,
            "orderFrequencyLines":orderFrequencyLines,
            "evalCompressionComplement":evalCompressionComplement,
            "likfunc":likfunc,
            "signals":signals
            })


        return modeldict

    
    """
    Add a signal to the internal description data structures, based on a signal
    dictionary

    @param signal:  The signal dictionary we will add to the list
    @param index:   The index of the first par in the global par list
    @param Tmax:    The total time-baseline we use for this signal
    """
    def addSignal(self, signal, index=0, Tmax=None):
        # Assert that the necessary keys are present
        keys = ['pulsarind', 'stype', 'corr', 'bvary', \
                'pmin', 'pmax', 'pwidth', 'pstart']
        if not all(k in signal for k in keys):
            raise ValueError("ERROR: Not all signal keys are present in signal. \
                             Keys: {0}. Required: {1}".format(signal.keys(), keys))

        # Determine the time baseline of the array of pulsars
        if not 'Tmax' in signal:
            Tstart = np.min(self.psr[0].toas)
            Tfinish = np.max(self.psr[0].toas)
            for p in self.psr:
                Tstart = np.min([np.min(p.toas), Tstart])
                Tfinish = np.max([np.max(p.toas), Tfinish])
            Tmax = Tfinish - Tstart

        # Adjust some basic details about the signal
        signal['Tmax'] = Tmax
        signal['parindex'] = index

        # Convert a couple of values
        signal['bvary'] = np.array(signal['bvary'], dtype=np.bool)
        signal['npars'] = np.sum(signal['bvary'])
        signal['ntotpars'] = len(signal['bvary'])
        signal['pmin'] = np.array(signal['pmin'])
        signal['pmax'] = np.array(signal['pmax'])
        signal['pwidth'] = np.array(signal['pwidth'])
        signal['pstart'] = np.array(signal['pstart'])


        # Add the signal
        if signal['stype']=='efac':
            # Efac
            self.addSignalEfac(signal)

        elif signal['stype'] == 'equad':
            # Equad 
            self.addSignalEquad(signal)
        
        elif signal['stype'] == 'jitter':
            # Jitter
            self.addSignalJitter(signal)
        
        elif signal['stype'] == 'jitter_equad':
            # Jitter equad
            self.addSignalJitterEquad(signal)
        
        elif signal['stype'] == 'jitter_epoch':
            # Jitter by epoch
            self.addSignalJitterEpoch(signal)
            
        elif signal['stype'] == 'nongausscoeff':
            # non-gaussian coefficients
            self.addSignalNonGaussian(signal)
            self.haveNonGaussian = True

        elif signal['stype'] == 'pulsardistance':
            # pulsar distance parameters used with CW sigal
            self.ptasignals.append(signal)

        elif signal['stype'] in ['powerlaw', 'spectrum', 'spectralModel']:
            # Any time-correlated signal
            self.addSignalTimeCorrelated(signal)
            self.haveStochSources = True

        elif signal['stype'] in ['dmpowerlaw', 'dmspectrum']:
            # A DM variation signal
            self.addSignalDMV(signal)
            self.haveStochSources = True

        elif signal['stype'] == 'cw':
            # a continuous GW signal
            self.ptasignals.append(signal)
            self.haveDetSources = True
        
        elif signal['stype'] == 'lineartimingmodel':
            # A Tempo2 linear timing model, except for (DM)QSD parameters
            self.addSignalTimingModel(signal)
            self.haveDetSources = True

        elif signal['stype'] == 'nonlineartimingmodel':
            # A Tempo2 timing model, except for (DM)QSD parameters
            # Note: libstempo must be installed
            self.addSignalTimingModel(signal, linear=False)
            self.haveDetSources = True
        
        elif signal['stype'] == 'frequencyline':
            # Single free-floating frequency line
            psrSingleFreqs = self.getNumberOfSignals(stype='frequencyline', \
                    corr='single')
            signal['npsrfreqindex'] = psrSingleFreqs[signal['pulsarind']]
            self.addSignalFrequencyLine(signal)
            self.haveFrequencyLines = True

        elif signal['stype'] == 'dmfrequencyline':
            # Single free-floating frequency line
            psrSingleFreqs = self.getNumberOfSignals(stype='dmfrequencyline', \
                    corr='single')
            signal['npsrfreqindex'] = psrSingleFreqs[signal['pulsarind']]
            self.addSignalFrequencyLine(signal)
            self.haveFrequencyLines = True

        else:
            # Some other unknown signal
            self.ptasignals.append(signal)

    
    """
    Add an EFAC signal

    Required keys in signal
    @param psrind:      Index of the pulsar this efac applies to
    @param index:       Index of first parameter in total parameters array
    @param flagname:    Name of the flag this efac applies to (field-name)
    @param flagvalue:   Value of the flag this efac applies to (e.g. CPSR2)
    @param bvary:       List of indicators, specifying whether parameters can vary
    @param pmin:        Minimum bound of prior domain
    @param pmax:        Maximum bound of prior domain
    @param pwidth:      Typical width of the parameters (e.g. initial stepsize)
    @param pstart:      Typical start position for the parameters

    """
    def addSignalEfac(self, signal):
        # Assert that all the correct keys are there...
        keys = ['pulsarind', 'stype', 'corr', 'flagname', 'flagvalue', 'bvary', \
                'pmin', 'pmax', 'pwidth', 'pstart', 'parindex']
        if not all(k in signal for k in keys):
            raise ValueError("ERROR: Not all signal keys are present in efac signal. \
                             Keys: {0}. Required: {1}".format(signal.keys(), keys))

        signal['Nvec'] = self.psr[signal['pulsarind']].toaerrs**2

        if signal['flagname'] != 'pulsarname':
            # This efac only applies to some TOAs, not all of 'm
            ind = np.array(self.psr[signal['pulsarind']].flags) != signal['flagvalue']
            signal['Nvec'][ind] = 0.0

        self.ptasignals.append(signal.copy())

    """
    Add an Jitter signal (can be split up based on backend like efac)

    Required keys in signal
    @param psrind:      Index of the pulsar this efac applies to
    @param index:       Index of first parameter in total parameters array
    @param flagname:    Name of the flag this efac applies to (field-name)
    @param flagvalue:   Value of the flag this efac applies to (e.g. CPSR2)
    @param bvary:       List of indicators, specifying whether parameters can vary
    @param pmin:        Minimum bound of prior domain
    @param pmax:        Maximum bound of prior domain
    @param pwidth:      Typical width of the parameters (e.g. initial stepsize)
    @param pstart:      Typical start position for the parameters

    """
    def addSignalJitter(self, signal):
        # Assert that all the correct keys are there...
        keys = ['pulsarind', 'stype', 'corr', 'flagname', 'flagvalue', 'bvary', \
                'pmin', 'pmax', 'pwidth', 'pstart', 'parindex']
        if not all(k in signal for k in keys):
            raise ValueError("ERROR: Not all signal keys are present in jitter signal. \
                             Keys: {0}. Required: {1}".format(signal.keys(), keys))
        
        # eq 5 from cordes and shannon measurement model paper
        Wims = 0.1 * self.psr[signal['pulsarind']].period*1e3
        mI = 1
        if self.likfunc == 'mark2':
            N6 = self.psr[signal['pulsarind']].avetobs/self.psr[signal['pulsarind']].period/1e6
            sigmaJ = 0.28e-6 * Wims * 1/np.sqrt(N6) * np.sqrt((1+mI**2)/2) 
            signal['Jvec'] = sigmaJ**2
        else:
            N6 = self.psr[signal['pulsarind']].tobsflags/self.psr[signal['pulsarind']].period/1e6
            sigmaJ = 0.28e-6 * Wims * 1/np.sqrt(N6) * np.sqrt((1+mI**2)/2) 
            signal['Nvec'] = sigmaJ**2

        if signal['flagname'] != 'pulsarname':
            # This jitter only applies to some average TOAs, not all of 'm
            if self.likfunc in ['mark2', 'mark6']:
                ind = np.array(self.psr[signal['pulsarind']].aveflags) != signal['flagvalue']
                signal['Jvec'][ind] = 0.0
            else:
                ind = np.array(self.psr[signal['pulsarind']].flags) != signal['flagvalue']
                signal['Nvec'][ind] = 0.0

        self.ptasignals.append(signal.copy())
    
    """
    Add an Jitter by Epoch signal (one free jitter parameter per epoch)

    Required keys in signal
    @param psrind:      Index of the pulsar this efac applies to
    @param index:       Index of first parameter in total parameters array
    @param flagname:    Name of the flag this efac applies to (field-name)
    @param flagvalue:   Value of the flag this efac applies to (e.g. CPSR2)
    @param bvary:       List of indicators, specifying whether parameters can vary
    @param pmin:        Minimum bound of prior domain
    @param pmax:        Maximum bound of prior domain
    @param pwidth:      Typical width of the parameters (e.g. initial stepsize)
    @param pstart:      Typical start position for the parameters

    """
    def addSignalJitterEpoch(self, signal):
        # Assert that all the correct keys are there...
        keys = ['pulsarind', 'stype', 'corr', 'flagname', 'flagvalue', 'bvary', \
                'pmin', 'pmax', 'pwidth', 'pstart', 'parindex']
        if not all(k in signal for k in keys):
            raise ValueError("ERROR: Not all signal keys are present in jitter equad signal. \
                             Keys: {0}. Required: {1}".format(signal.keys(), keys))
        
        self.ptasignals.append(signal.copy())
    
    """
    Add an Jitter Equad signal (can be split up based on backend like efac)

    Required keys in signal
    @param psrind:      Index of the pulsar this efac applies to
    @param index:       Index of first parameter in total parameters array
    @param flagname:    Name of the flag this efac applies to (field-name)
    @param flagvalue:   Value of the flag this efac applies to (e.g. CPSR2)
    @param bvary:       List of indicators, specifying whether parameters can vary
    @param pmin:        Minimum bound of prior domain
    @param pmax:        Maximum bound of prior domain
    @param pwidth:      Typical width of the parameters (e.g. initial stepsize)
    @param pstart:      Typical start position for the parameters

    """
    def addSignalJitterEquad(self, signal):
        # Assert that all the correct keys are there...
        keys = ['pulsarind', 'stype', 'corr', 'flagname', 'flagvalue', 'bvary', \
                'pmin', 'pmax', 'pwidth', 'pstart', 'parindex']
        if not all(k in signal for k in keys):
            raise ValueError("ERROR: Not all signal keys are present in jitter equad signal. \
                             Keys: {0}. Required: {1}".format(signal.keys(), keys))
        
        # This is the 'jitter' that we have used before
        signal['Jvec'] = np.ones(len(self.psr[signal['pulsarind']].avetoas))

        if signal['flagname'] != 'pulsarname':
            # This jitter only applies to some average TOAs, not all of 'm
            ind = np.array(self.psr[signal['pulsarind']].aveflags) != signal['flagvalue']
            signal['Jvec'][ind] = 0.0

        self.ptasignals.append(signal.copy())

    """
    Add an EQUAD signal

    Required keys in signal
    @param stype:       Either or 'equad'
    @param psrind:      Index of the pulsar this signal applies to
    @param index:       Index of first parameter in total parameters array
    @param flagname:    Name of the flag this efac applies to (field-name)
    @param flagvalue:   Value of the flag this efac applies to (e.g. CPSR2)
    @param bvary:       List of indicators, specifying whether parameters can vary
    @param pmin:        Minimum bound of prior domain
    @param pmax:        Maximum bound of prior domain
    @param pwidth:      Typical width of the parameters (e.g. initial stepsize)
    @param pstart:      Typical start position for the parameters
    """
    def addSignalEquad(self, signal):
        # Assert that all the correct keys are there...
        keys = ['pulsarind', 'stype', 'corr', 'flagname', 'flagvalue', 'bvary', \
                'pmin', 'pmax', 'pwidth', 'pstart', 'parindex']
        if not all(k in signal for k in keys):
            raise ValueError("ERROR: Not all signal keys are present in equad signal. Keys: {0}. \
                             Required: {1}".format(signal.keys(), keys))

        signal['Nvec'] = np.ones(len(self.psr[signal['pulsarind']].toaerrs))

        if signal['flagname'] != 'pulsarname':
            # This equad only applies to some TOAs, not all of 'm
            ind = np.array(self.psr[signal['pulsarind']].flags) != signal['flagvalue']
            signal['Nvec'][ind] = 0.0

        self.ptasignals.append(signal.copy())


    """
    Add a single frequency line signal

    Required keys in signal
    @param stype:       Either 'frequencyline' or 'dmfrequencyline'
    @param psrind:      Index of the pulsar this signal applies to
    @param index:       Index of first parameter in total parameters array
    @param freqindex:   If there are several of these sources, which is this?
    @param bvary:       List of indicators, specifying whether parameters can vary
    @param pmin:        Minimum bound of prior domain
    @param pmax:        Maximum bound of prior domain
    @param pwidth:      Typical width of the parameters (e.g. initial stepsize)
    @param pstart:      Typical start position for the parameters
    """
    def addSignalFrequencyLine(self, signal):
        # Assert that all the correct keys are there...
        keys = ['pulsarind', 'stype', 'corr', 'bvary', \
                'pmin', 'pmax', 'pwidth', 'pstart', 'parindex']
        if not all(k in signal for k in keys):
            raise ValueError("ERROR: Not all signal keys are present in frequency line signal. \
                             Keys: {0}. Required: {1}".format(signal.keys(), keys))

        self.ptasignals.append(signal.copy())

    """
    Add non gaussian coefficients

    Required keys in signal
    @param stype:       Either 'frequencyline' or 'dmfrequencyline'
    @param psrind:      Index of the pulsar this signal applies to
    @param index:       Index of first parameter in total parameters array
    @param freqindex:   If there are several of these sources, which is this?
    @param bvary:       List of indicators, specifying whether parameters can vary
    @param pmin:        Minimum bound of prior domain
    @param pmax:        Maximum bound of prior domain
    @param pwidth:      Typical width of the parameters (e.g. initial stepsize)
    @param pstart:      Typical start position for the parameters
    """
    def addSignalNonGaussian(self, signal):
        # Assert that all the correct keys are there...
        keys = ['pulsarind', 'stype', 'corr', 'bvary', \
                'pmin', 'pmax', 'pwidth', 'pstart', 'parindex']
        if not all(k in signal for k in keys):
            raise ValueError("ERROR: Not all signal keys are present in non gaussian coeffieicnt signal. \
                             Keys: {0}. Required: {1}".format(signal.keys(), keys))
        
        self.ptasignals.append(signal.copy())




    """
    Add some time-correlated signal

    Required keys in signal
    @param stype:       Either 'spectrum', 'powerlaw', or 'spectralModel'
    @param corr:        Either 'single', 'uniform', 'dipole', 'gr', ...
    @param psrind:      Index of the pulsar this signal applies to
    @param index:       Index of first parameter in total parameters array
    @param Tmax         Time baseline of the entire experiment
    @param bvary:       List of indicators, specifying whether parameters can vary
    @param pmin:        Minimum bound of prior domain
    @param pmax:        Maximum bound of prior domain
    @param pwidth:      Typical width of the parameters (e.g. initial stepsize)
    @param pstart:      Typical start position for the parameters
    @param lAniGWB:     In case of an anisotropic GWB, this sets the order of
                        anisotropy (default=2, also for all other signals)
    """
    def addSignalTimeCorrelated(self, signal):
        # Assert that all the correct keys are there...
        keys = ['pulsarind', 'stype', 'corr', 'bvary', \
                'pmin', 'pmax', 'pwidth', 'pstart', 'parindex', 'Tmax']
        if not all(k in signal for k in keys):
            raise ValueError("ERROR: Not all signal keys are present in signal. Keys: {0}. \
                             Required: {1}".format(signal.keys(), keys))

        if signal['corr'] == 'gr':
            # Correlated with the Hellings \& Downs matrix
            signal['corrmat'] = PALutils.computeORFMatrix(self.psr)/2
        elif signal['corr'] == 'uniform':
            # Uniformly correlated (Clock signal)
            signal['corrmat'] = np.ones((len(self.psr), len(self.psr)))

        if signal['corr'] != 'single':
            # Also fill the Ffreqs array, since we are dealing with correlations
            numfreqs = np.array([len(self.psr[ii].Ffreqs) \
                    for ii in range(len(self.psr))])
            ind = np.argmax(numfreqs)
            signal['Ffreqs'] = self.psr[ind].Ffreqs.copy()

        self.ptasignals.append(signal.copy())

    """
    Add some DM variation signal

    Required keys in signal
    @param stype:       Either 'spectrum', 'powerlaw', or 'spectralModel'
    @param psrind:      Index of the pulsar this signal applies to
    @param index:       Index of first parameter in total parameters array
    @param Tmax         Time baseline of the entire experiment
    @param bvary:       List of indicators, specifying whether parameters can vary
    @param pmin:        Minimum bound of prior domain
    @param pmax:        Maximum bound of prior domain
    @param pwidth:      Typical width of the parameters (e.g. initial stepsize)
    @param pstart:      Typical start position for the parameters
    """
    def addSignalDMV(self, signal):
        # Assert that all the correct keys are there...
        keys = ['pulsarind', 'stype', 'corr', 'bvary', \
                'pmin', 'pmax', 'pwidth', 'pstart', 'parindex', 'Tmax']
        if not all(k in signal for k in keys):
            raise ValueError("ERROR: Not all signal keys are present in DMV signal. Keys: {0}. \
                             Required: {1}".format(signal.keys(), keys))

        self.ptasignals.append(signal.copy())
    
    """
    Add a signal that represents a numerical tempo2 timing model

    Required keys in signal
    @param stype:       Basically always 'lineartimingmodel' (TODO: include nonlinear)
    @param psrind:      Index of the pulsar this signal applies to
    @param index:       Index of first parameter in total parameters array
    @param bvary:       List of indicators, specifying whether parameters can vary
    @param pmin:        Minimum bound of prior domain
    @param pmax:        Maximum bound of prior domain
    @param pwidth:      Typical width of the parameters (e.g. initial stepsize)
    @param pstart:      Typical start position for the parameters
    @param parid:       The identifiers (as used in par-file) that identify
                        which parameters are included
    """
    def addSignalTimingModel(self, signal, linear=True):
        # Assert that all the correct keys are there...
        keys = ['pulsarind', 'stype', 'corr', 'bvary', 'parid', \
                'pmin', 'pmax', 'pwidth', 'pstart', 'parindex']
        if not all(k in signal for k in keys):
            raise ValueError("ERROR: Not all signal keys are present in TimingModel signal. Keys: {0}. Required: {1}".format(signal.keys(), keys))

        # Assert that this signal applies to a pulsar
        if signal['pulsarind'] < 0 or signal['pulsarind'] >= len(self.psr):
            raise ValueError("ERROR: timingmodel signal applied to non-pulsar ({0})".format(signal['pulsarind']))

        # Check that the parameters included here are also present in the design
        # matrix
        for ii, parid in enumerate(signal['parid']):
            if not parid in self.psr[signal['pulsarind']].ptmdescription:
                raise ValueError("ERROR: timingmodel signal contains non-valid parameter id")

        # If this is a non-linear signal, make sure to initialise the libstempo
        # object
        if linear == False:
            self.psr[signal['pulsarind']].initLibsTempoObject()

        self.ptasignals.append(signal.copy())



    # TODO: add CW signal

    """
    Re-calculate the number of varying parameters per signal, and the number of
    dimensions in total.
    """
    def setDimensions(self):
        self.dimensions = 0
        for sig in self.ptasignals:
            sig['npars'] = np.sum(sig['bvary'])
            self.dimensions += sig['npars']

    """
    Before being able to run the likelihood, we need to initialise the prior

    """
    def initPrior(self):
        self.setDimensions()

        self.pmin = np.zeros(self.dimensions)
        self.pmax = np.zeros(self.dimensions)
        self.pstart = np.zeros(self.dimensions)
        self.pwidth = np.zeros(self.dimensions)

        index = 0
        for sig in self.ptasignals:
            for ii in range(sig['ntotpars']):
                if sig['bvary'][ii]:
                    self.pmin[index] = sig['pmin'][ii]
                    self.pmax[index] = sig['pmax'][ii]
                    self.pwidth[index] = sig['pwidth'][ii]
                    self.pstart[index] = sig['pstart'][ii]
                    index += 1



    """
    Find the number of signals per pulsar matching some criteria, given a list
    of signal dictionaries. Main use is, for instance, to find the number of
    free frequency lines per pulsar given the signal model dictionary.

    @param signals: Dictionary of all signals
    @param stype:   The signal type that must be matched
    @param corr:    Signal correlation that must be matched
    """
    def getNumberOfSignalsFromDict(self, signals, stype='powerlaw', corr='single'):
        psrSignals = np.zeros(len(self.psr), dtype=np.int)

        for ii, signal in enumerate(signals):
            if signal['stype'] == stype and signal['corr'] == corr:
                if signal['pulsarind'] == -1:
                    psrSignals[:] += 1
                else:
                    psrSignals[signal['pulsarind']] += 1

        return psrSignals

    """
    Find the number of signals per pulsar matching some criteria in the current
    signal list.

    @param stype:   The signal type that must be matched
    @param corr:    Signal correlation that must be matched
    """
    def getNumberOfSignals(self, stype='powerlaw', corr='single'):
        return self.getNumberOfSignalsFromDict(self.ptasignals, stype, corr)

    """
    Find the signal numbers of a certain type and correlation

    @param signals: Dictionary of all signals
    @param stype:   The signal type that must be matched
    @param corr:    Signal correlation that must be matched
    @param psrind:  Pulsar index that must be matched (-2 means all)

    @return:        Index array with signals that qualify
    """
    def getSignalNumbersFromDict(self, signals, stype='powerlaw', \
            corr='single', psrind=-2):
        signalNumbers = []

        for ii, signal in enumerate(signals):
            if signal['stype'] == stype and signal['corr'] == corr:
                if psrind == -2:
                    signalNumbers.append(ii)
                elif signal['pulsarind'] == psrind:
                    signalNumbers.append(ii)

        return np.array(signalNumbers, dtype=np.int)

    """
    Initialise the model.
    @param numNoiseFreqs:       Dictionary with the full model
    @param fromFile:            Try to read the necessary Auxiliaries quantities
                                from the HDF5 file
    @param verbose:             Give some extra information about progress
    """
    def initModel(self, fullmodel, fromFile=False, write=True, \
                  verbose=False, memsave=True):
        numNoiseFreqs = fullmodel['numNoiseFreqs']
        numDMFreqs = fullmodel['numDMFreqs']
        compression = fullmodel['compression']
        evalCompressionComplement = fullmodel['evalCompressionComplement']
        orderFrequencyLines = fullmodel['orderFrequencyLines']
        likfunc = fullmodel['likfunc']
        signals = fullmodel['signals']
        targetAmp = fullmodel['targetAmp']

        if len(self.psr) < 1:
            raise IOError, "No pulsars loaded"

        if fullmodel['numpulsars'] != len(self.psr):
            raise IOError, "Model does not have the right number of pulsars"

        #if not self.checkSignalDictionary(signals):
        #    raise IOError, "Signal dictionary not properly defined"

        # Details about the likelihood function
        self.likfunc = likfunc
        self.orderFrequencyLines = orderFrequencyLines

        # Determine the time baseline of the array of pulsars
        Tstart = np.min(self.psr[0].toas)
        Tfinish = np.max(self.psr[0].toas)
        for p in self.psr:
            Tstart = np.min([np.min(p.toas), Tstart])
            Tfinish = np.max([np.max(p.toas), Tfinish])
        Tmax = Tfinish - Tstart
        #Tmax = 1/1.33950638e-09
        self.Tmax = Tmax
        self.Tref = Tstart

        print 'WARNING: Using seperate Tmax for each pulsar'
        for p in self.psr:
            p.Tmax = p.toas.max() - p.toas.min()
            #p.Tmax = self.Tmax

        # If the compressionComplement is defined, overwrite the default
        if evalCompressionComplement != 'None':
            self.evallikcomp = evalCompressionComplement
            self.compression = compression
        elif compression == 'None':
            self.evallikcomp = False
        else:
            self.evallikcomp = True
            self.compression = compression

        # Find out how many single-frequency modes there are
        numSingleFreqs = self.getNumberOfSignalsFromDict(signals, \
                stype='frequencyline', corr='single')
        numSingleDMFreqs = self.getNumberOfSignalsFromDict(signals, \
                stype='dmfrequencyline', corr='single')

        # Find out how many efac signals there are, and translate that to a
        # separateEfacs boolean array (for two-component noise analysis)
        numEfacs = self.getNumberOfSignalsFromDict(signals, \
                stype='efac', corr='single')
        numEquads = self.getNumberOfSignalsFromDict(signals, \
                stype='equad', corr='single')
        numJitter = self.getNumberOfSignalsFromDict(signals, \
                stype='jitter_equad', corr='single')
        incJitter = np.array(numJitter) > 0
        print numJitter, incJitter
        separateEfacs = np.logical_or(numEfacs > 1, numEquads > 1)
        

        # Modify design matrices, and create pulsar Auxiliary quantities
        for pindex, p in enumerate(self.psr):
            # If we model DM variations, we will need to include QSD
            # marginalisation for DM. Modify design matrix accordingly
            #if dmModel[pindex] != 'None':
            #if numDMFreqs[pindex] > 0:
            #    p.addDMQuadratic()
            
            # get timing model parameters
            tmpars = None
            linsigind = self.getSignalNumbersFromDict(signals,
                    stype='lineartimingmodel', psrind=pindex)
            nlsigind = self.getSignalNumbersFromDict(signals,
                    stype='nonlineartimingmodel', psrind=pindex)

            if len(linsigind) + len(nlsigind) > 0:

                tmpars = []    # All the timing model parameters of this pulsar
                for ss in np.append(linsigind, nlsigind):
                    tmpars += signals[ss]['parid']

            # We'll try to read the necessary quantities from the HDF5 file
            try:
                if not fromFile:
                    raise StandardError('Requested to re-create the Auxiliaries')
                # Read Auxiliaries
                if verbose:
                    print "Reading Auxiliaries for {0}".format(p.name)
                p.readPulsarAuxiliaries(self.h5df, p.Tmax, numNoiseFreqs[pindex], \
                        numDMFreqs[pindex], ~separateEfacs[pindex], \
                                nSingleFreqs=numSingleFreqs[pindex], \
                                nSingleDMFreqs=numSingleDMFreqs[pindex], \
                                likfunc=likfunc, compression=compression, \
                                memsave=memsave)
            except (StandardError, ValueError, KeyError, IOError, RuntimeError) as err:
                # Create the Auxiliaries ourselves

                # For every pulsar, construct the auxiliary quantities like the Fourier
                # design matrix etc
                if verbose:
                    print str(err)
                    print "Creating Auxiliaries for {0}".format(p.name)
                p.createPulsarAuxiliaries(self.h5df, p.Tmax, numNoiseFreqs[pindex], \
                        numDMFreqs[pindex], ~separateEfacs[pindex], \
                                nSingleFreqs=numSingleFreqs[pindex], \
                                nSingleDMFreqs=numSingleDMFreqs[pindex], \
                                likfunc=likfunc, compression=compression, \
                                write=write, tmpars=tmpars, memsave=memsave, \
                                         incJitter=incJitter[pindex])

        # Initialise the ptasignal objects
        self.ptasignals = []
        index = 0
        for ii, signal in enumerate(signals):
            self.addSignal(signal, index, p.Tmax)
            index += self.ptasignals[-1]['npars']

        self.allocateLikAuxiliaries()
        self.initPrior()
        #self.pardes = self.getModelParameterList()

    """
    Get a list of all the model parameters, the parameter indices, and the
    descriptions

    TODO: insert these descriptions in the signal dictionaries
    """
    def getModelParameterList(self):
        pardes = []

        for ii, sig in enumerate(self.ptasignals):
            pindex = 0
            for jj in range(sig['ntotpars']):
                if sig['bvary'][jj]:
                    # This parameter is in the mcmc
                    index = sig['parindex'] + pindex
                    pindex += 1
                else:
                    index = -1

                psrindex = sig['pulsarind']
                if sig['stype'] == 'efac':
                    flagname = sig['flagname']
                    flagvalue = 'efac_'+sig['flagvalue']

                elif sig['stype'] == 'equad':
                    flagname = sig['flagname']
                    flagvalue = 'equad_'+sig['flagvalue']

                elif sig['stype'] == 'jitter':
                    flagname = sig['flagname']
                    flagvalue = 'jitter_'+sig['flagvalue']
                
                elif sig['stype'] == 'jitter_equad':
                    flagname = sig['flagname']
                    flagvalue = 'jitter_q_'+sig['flagvalue']
                
                elif sig['stype'] == 'jitter_epoch':
                    flagname = sig['flagname']
                    flagvalue = 'jitter_p_' + str(jj)
                
                elif sig['stype'] == 'nongausscoeff':
                    flagname = sig['flagname']
                    flagvalue = 'alpha_' + str(jj+1)

                elif sig['stype'] == 'pulsardistance':
                    flagname = sig['flagname']
                    flagvalue = 'pdist_'+sig['flagvalue'] 

                elif sig['stype'] == 'spectrum':
                    flagname = 'frequency'
                    #flagvalue = 'rho' + str(jj)
                    if sig['corr'] == 'single':
                        flagvalue = 'red_' + str(self.psr[psrindex].Ffreqs[2*jj])
                    elif sig['corr'] == 'gr':
                        flagvalue = 'gwb_' + str(self.psr[psrindex].Ffreqs[2*jj])

                elif sig['stype'] == 'dmspectrum':
                    flagname = 'dmfrequency'
                    flagvalue = 'dm_' +str(self.psr[psrindex].Fdmfreqs[2*jj])

                elif sig['stype'] == 'cw':
                    flagname = 'cw'
                    flagvalue = sig['parid'][jj]

                elif sig['stype'] == 'powerlaw':
                    flagname = 'powerlaw'

                    if sig['corr'] == 'gr':
                        flagvalue = ['GWB-Amplitude', 'GWB-spectral-index', 'low-frequency-cutoff'][jj]
                    elif sig['corr'] == 'uniform':
                        flagvalue = ['CLK-Amplitude', 'CLK-spectral-index', 'low-frequency-cutoff'][jj]
                    elif sig['corr'] == 'dipole':
                        flagvalue = ['DIP-Amplitude', 'DIP-spectral-index', 'low-frequency-cutoff'][jj]
                    else:
                        flagvalue = ['RN-Amplitude', 'RN-spectral-index', 'low-frequency-cutoff'][jj]

                elif sig['stype'] == 'dmpowerlaw':
                    flagname = 'dmpowerlaw'
                    flagvalue = ['DM-Amplitude', 'DM-spectral-index', 'low-frequency-cutoff'][jj]

                elif sig['stype'] == 'spectralModel':
                    flagname = 'spectralModel'
                    flagvalue = ['SM-Amplitude', 'SM-spectral-index', 'SM-corner-frequency'][jj]

                elif sig['stype'] == 'frequencyline':
                    flagname = 'frequencyline'
                    flagvalue = ['Line-Freq', 'Line-Ampl'][jj]
                
                elif sig['stype'] == 'dmfrequencyline':
                    flagname = 'dmfrequencyline'
                    flagvalue = ['DM-Line-Freq', 'DM-Line-Ampl'][jj]
                
                elif sig['stype'] == 'lineartimingmodel' or \
                        sig['stype'] == 'nonlineartimingmodel':
                    flagname = sig['stype']
                    flagvalue = sig['parid'][jj]
                
                #TODO: add BWM and continuous Wave
                #elif sig['stype'] == 'bwm':
                #    flagname = 'BurstWithMemory'
                #    flagvalue = ['burst-arrival', 'amplitude', 'raj', 'decj', 'polarisation'][jj]

                else:
                    flagname = 'none'
                    flagvalue = 'none'

                pardes.append(\
                        {'index': index, 'pulsar': psrindex, 'sigindex': ii, \
                            'sigtype': sig['stype'], 'correlation': sig['corr'], \
                            'name': flagname, 'id': flagvalue})

        return pardes


    """
    Determine intial parameters drawn from prior ranges

    """
    def initParameters(self, startEfacAtOne=True, fixpstart=False):
        
        p0 = []
        for ct, sig in enumerate(self.ptasignals):
            if np.any(sig['bvary']):
                for min, max, pstart, pwidth in zip(sig['pmin'][sig['bvary']], \
                    sig['pmax'][sig['bvary']], sig['pstart'][sig['bvary']],\
                    sig['pwidth'][sig['bvary']]):
                    if startEfacAtOne and sig['stype'] == 'efac':
                        p0.append(1)
                    else:
                        if fixpstart:
                            p0.append(np.double(pstart))
                        else:
                            p0.append(min + np.random.rand() * (max-min))
                            #p0.append(pstart + np.random.randn()*pwidth*10)     
            
        return np.array(p0)
    

    """
    Determine intial covariance matrix for jumps

    """
    def initJumpCovariance(self):

        cov_diag = []
        for ct, sig in enumerate(self.ptasignals):
            if np.any(sig['bvary']):
                for step in sig['pwidth'][sig['bvary']]:
                    cov_diag.append((step)**2)

        cov = np.diag(cov_diag)

        # if we have timing model parameters use fisher matrix
        #for ct, sig in enumerate(self.ptasignals):
        #    if 'timingmodel' in sig['stype']:           
        #        parinds = np.arange(sig['parindex'], sig['parindex']+sig['npars'])
        #        pulsarind = sig['pulsarind']
        #        w = 1/self.psr[pulsarind].toaerrs**2
        #        fishinv = np.dot(self.psr[pulsarind].Mmat.T, \
        #                        (w * self.psr[pulsarind].Mmat.T).T)
        #        fisher = np.sqrt(np.linalg.inv(fishinv))
        #        print np.diag(fisher), sig['pwidth']
        #        for ct1, ii in enumerate(parinds):
        #            for ct2, jj in enumerate(parinds):
        #                cov[ii,jj] = fisher[ct1,ct2]

                    
        return cov


    """
    Allocate memory for the ptaLikelihood attribute matrices that we'll need in
    the likelihood function.  This function does not perform any calculations,
    although it does initialise the 'counter' integer arrays like npf and npgs.
    """
    def allocateLikAuxiliaries(self):
        # First figure out how large we have to make the arrays
        self.npsr = len(self.psr)
        self.npf = np.zeros(self.npsr, dtype=np.int)
        self.npftot = np.zeros(self.npsr, dtype=np.int)
        self.npu = np.zeros(self.npsr, dtype=np.int)
        self.npff = np.zeros(self.npsr, dtype=np.int)
        self.npfdm = np.zeros(self.npsr, dtype=np.int)
        self.npffdm = np.zeros(self.npsr, dtype=np.int)
        self.npobs = np.zeros(self.npsr, dtype=np.int)
        self.npgs = np.zeros(self.npsr, dtype=np.int)
        self.npgos = np.zeros(self.npsr, dtype=np.int)
        self.ntmpars = 0
        nphiTmat = 0
        
        for ii, p in enumerate(self.psr):

            # number of red and DM frequencies
            self.npf[ii] = len(p.Ffreqs)
            self.npfdm[ii] = len(p.Fdmfreqs)
<<<<<<< HEAD
            self.npftot[ii] = self.npf[ii] + self.npfdm[ii] + \
                    p.nSingleFreqs*2 + p.nSingleDMFreqs*2
=======
            self.npftot[ii] = self.npf[ii] + self.npfdm[ii]
            self.ntmpars += len(p.ptmdescription)

            if self.likfunc == 'mark6':
                nphiTmat += p.Tmat.shape[1]

>>>>>>> 340b7bc7

            # noise vectors
            p.Nvec = np.zeros(len(p.toas))
            p.Nwvec = np.zeros(p.nbasis)
            p.Nwovec = np.zeros(p.nobasis)

        # number of GW frequencies
        self.ngwf = np.max(self.npf)
        self.gwfreqs = self.psr[np.argmax(self.npf)].Ffreqs
<<<<<<< HEAD
        #nftot = self.ngwf + np.max(self.npfdm)
        nftot = np.max(self.npftot)
        self.Phiinv = np.zeros((nftot*self.npsr, nftot*self.npsr))
        self.Phi = np.zeros((nftot*self.npsr, nftot*self.npsr))
=======
        nftot = self.ngwf + np.max(self.npfdm)
        if self.likfunc == 'mark6':
            #self.Phiinv = np.zeros((nftot*self.npsr+self.ntmpars, \
            #                        nftot*self.npsr+self.ntmpars))
            #self.Phi = np.zeros((nftot*self.npsr+self.ntmpars, \
            #                     nftot*self.npsr+self.ntmpars))
            self.Phiinv = np.zeros((nphiTmat, nphiTmat))
            self.Phi = np.zeros((nphiTmat, nphiTmat))
        else:
            self.Phiinv = np.zeros((nftot*self.npsr, nftot*self.npsr))
            self.Phi = np.zeros((nftot*self.npsr, nftot*self.npsr))
>>>>>>> 340b7bc7

        #for ii in range(self.npsr):
        #    if not self.likfunc in ['mark2']:
        #        self.npf[ii] = len(self.psr[ii].Ffreqs)
        #        self.npff[ii] = self.npf[ii]

        #    if self.likfunc in ['mark4ln', 'mark9', 'mark10']:
        #        self.npff[ii] += len(self.psr[ii].SFfreqs)

        #    if self.likfunc in ['mark4', 'mark4ln']:
        #        self.npu[ii] = len(self.psr[ii].avetoas)

        #    if self.likfunc in ['mark1', 'mark4', 'mark4ln', 'mark6', 'mark6fa', 'mark8', 'mark10']:
        #        self.npfdm[ii] = len(self.psr[ii].Fdmfreqs)
        #        self.npffdm[ii] = len(self.psr[ii].Fdmfreqs)

        #    if self.likfunc in ['mark10']:
        #        self.npffdm[ii] += len(self.psr[ii].SFdmfreqs)

        #    self.npobs[ii] = len(self.psr[ii].toas)
        #    self.npgs[ii] = self.psr[ii].Hmat.shape[1]
        #    self.npgos[ii] = self.psr[ii].Homat.shape[1]
        #    self.psr[ii].Nvec = np.zeros(len(self.psr[ii].toas))
        #    self.psr[ii].Nwvec = np.zeros(self.psr[ii].Hmat.shape[1])
        #    self.psr[ii].Nwovec = np.zeros(self.psr[ii].Homat.shape[1])

        #self.Phi = np.zeros((np.sum(self.npf), np.sum(self.npf)))
        #self.Thetavec = np.zeros(np.sum(self.npfdm))

        #if self.likfunc == 'mark1':
        #    self.GNGldet = np.zeros(self.npsr)
        #    self.rGr = np.zeros(self.npsr)

        #    self.Gr = np.zeros(np.sum(self.npgs))
        #    self.GCG = np.zeros((np.sum(self.npgs), np.sum(self.npgs)))
        #elif self.likfunc == 'mark2':
        #    self.GNGldet = np.zeros(self.npsr)
        #    self.rGr = np.zeros(self.npsr)
        #elif self.likfunc == 'mark3' or self.likfunc == 'mark7' \
        #        or self.likfunc == 'mark3fa':
        #    self.Sigma = np.zeros((np.sum(self.npf), np.sum(self.npf)))
        #    self.GNGldet = np.zeros(self.npsr)
        #    self.rGr = np.zeros(self.npsr)
        #    self.rGF = np.zeros(np.sum(self.npf))
        #    self.FGGNGGF = np.zeros((np.sum(self.npf), np.sum(self.npf)))
        #elif self.likfunc == 'mark4':
        #    self.Sigma = np.zeros((np.sum(self.npu), np.sum(self.npu)))
        #    self.GNGldet = np.zeros(self.npsr)
        #    self.rGr = np.zeros(self.npsr)
        #    self.rGU = np.zeros(np.sum(self.npu))
        #    self.UGGNGGU = np.zeros((np.sum(self.npu), np.sum(self.npu)))
        #elif self.likfunc == 'mark4ln':
        #    self.Sigma = np.zeros((np.sum(self.npu), np.sum(self.npu)))
        #    self.GNGldet = np.zeros(self.npsr)
        #    self.rGr = np.zeros(self.npsr)
        #    self.rGU = np.zeros(np.sum(self.npu))
        #    self.UGGNGGU = np.zeros((np.sum(self.npu), np.sum(self.npu)))
        #elif self.likfunc == 'mark6' or self.likfunc == 'mark8' \
        #        or self.likfunc == 'mark6fa':
        #    self.Sigma = np.zeros((np.sum(self.npf)+np.sum(self.npfdm), \
        #            np.sum(self.npf)+np.sum(self.npfdm)))
        #    self.Thetavec = np.zeros(np.sum(self.npfdm))
        #    self.GNGldet = np.zeros(self.npsr)
        #    self.rGr = np.zeros(self.npsr)
        #    self.rGE = np.zeros(np.sum(self.npf)+np.sum(self.npfdm))
        #    self.EGGNGGE = np.zeros((np.sum(self.npf)+np.sum(self.npfdm), np.sum(self.npf)+np.sum(self.npfdm)))
        #elif self.likfunc == 'mark9':
        #    self.Sigma = np.zeros((np.sum(self.npff), np.sum(self.npff)))
        #    self.GNGldet = np.zeros(self.npsr)
        #    self.rGr = np.zeros(self.npsr)
        #    self.rGF = np.zeros(np.sum(self.npff))
        #    self.FGGNGGF = np.zeros((np.sum(self.npff), np.sum(self.npff)))
        #elif self.likfunc == 'mark10':
        #    self.Sigma = np.zeros((np.sum(self.npff)+np.sum(self.npffdm), \
        #            np.sum(self.npff)+np.sum(self.npffdm)))
        #    self.GNGldet = np.zeros(self.npsr)
        #    self.rGr = np.zeros(self.npsr)
        #    self.rGE = np.zeros(np.sum(self.npff)+np.sum(self.npffdm))
        #    self.EGGNGGE = np.zeros((np.sum(self.npff)+np.sum(self.npffdm), \
        #            np.sum(self.npff)+np.sum(self.npffdm)))


   
    """
    Loop over all signals, and fill the diagonal pulsar noise covariance matrix
    (based on efac/equad)
    For two-component noise model, fill the total weights vector

    @param parameters:  The total parameters vector
    @param selection:   Boolean array, indicating which parameters to include
    @param incJitter:   Whether or not to include Jitter in the noise vector,
                        Should only be included if using 'average' compression

    """
    def setPsrNoise(self, parameters, incJitter=True, twoComponent=True):

        # For every pulsar, set the noise vector to zero
        for p in self.psr:
            if p.twoComponentNoise:
                p.Nwvec[:] = 0
                p.Nwovec[:] = 0

            p.Nvec[:] = 0
            p.Qamp = 0


        # Loop over all white noise signals, and fill the pulsar Nvec
        for ss, sig in enumerate(self.ptasignals):

            # short hand
            parind = sig['parindex']    # parameter index
            psrind = sig['pulsarind']   # pulsar index
            
            # efac signal
            if sig['stype'] == 'efac':

                # is this parameter being varied
                if sig['npars'] == 1:
                    pefac = parameters[parind]

                # if not, use reference value
                else:
                    pefac = sig['pstart'][0]

                
                # if two component noise, fill weighted noise vectors
                if self.psr[psrind].twoComponentNoise and twoComponent:
                    self.psr[psrind].Nwvec += self.psr[psrind].Wvec * pefac**2
                    self.psr[psrind].Nwovec += self.psr[psrind].Wovec * pefac**2
                    self.psr[psrind].Nvec += sig['Nvec'] * pefac**2

                else:   # use Nvec stored in dictionary
                    self.psr[psrind].Nvec += sig['Nvec'] * pefac**2
            
            # equad signal
            elif sig['stype'] == 'equad':

                # is this parameter being varied
                if sig['npars'] == 1:
                    pequadsqr = 10**(2*parameters[parind])
                
                # if not use reference value
                else:
                    pequadsqr = 10**(2*sig['pstart'][0])

                # if two component noise, use weighted noise vectors
                if self.psr[psrind].twoComponentNoise and twoComponent:
                    self.psr[psrind].Nwvec += pequadsqr
                    self.psr[psrind].Nwovec += pequadsqr
                    self.psr[psrind].Nvec += sig['Nvec'] * pequadsqr
                
                else:   # use Nvec stored in dictionary
                    self.psr[psrind].Nvec += sig['Nvec'] * pequadsqr

            # jitter signal
            elif sig['stype'] == 'jitter':

                # is this parameter being varied
                if sig['npars'] == 1:
                    pequadsqr = parameters[parind]**2

                # if not use reference value
                else:
                    pequadsqr = sig['pstart'][0]**2
                
                if self.likfunc in ['mark2', 'mark6']:
                    self.psr[psrind].Qamp += sig['Jvec'] * pequadsqr
                else:
                    self.psr[psrind].Nvec += sig['Nvec'] * pequadsqr
            
            # jitter equad signal
            elif sig['stype'] == 'jitter_equad':

                # is this parameter being varied
                if sig['npars'] == 1:
                    pequadsqr = 10**(2*parameters[parind])

                # if not use reference value
                else:
                    pequadsqr = 10**(2*sig['pstart'][0])

                self.psr[psrind].Qamp += sig['Jvec'] * pequadsqr

            # jitter by epoch signal
            elif sig['stype'] == 'jitter_epoch':

                # short hand
                npars = sig['npars']
            
                # parameters for this signal
                sparameters = sig['pstart'].copy()

                # which ones are varying
                sparameters[sig['bvary']] = parameters[parind:parind+npars]

                self.psr[psrind].Qamp += 10**(2*sparameters)


    """
    Update fourier design matrices to include free floating spectral lines.

    """

    def updateSpectralLines(self, parameters):
        
        # get frequencies
        addedSingle, addedDMSingle = False, False
        for ss, sig in enumerate(self.ptasignals):
            # short hand
            psrind = sig['pulsarind']
            parind = sig['parindex']
            npars = sig['npars']
            
            # parameters for this signal
            sparameters = sig['pstart'].copy()

            # which ones are varying
            sparameters[sig['bvary']] = parameters[parind:parind+npars]
            
            if sig['stype'] == 'frequencyline':
                findex = sig['npsrfreqindex']
                self.psr[psrind].SFfreqs[findex] = 10**sparameters[0]
                addedSingle = True

            if sig['stype'] == 'dmfrequencyline':
                findex = sig['npsrfreqindex']
                self.psr[psrind].DMSFfreqs[findex] = 10**sparameters[0]
                addedDMSingle = True

        # loop over all pulsars and re-construct F matrices and needed auxiliaries
        for ct, p in enumerate(self.psr):

            # if using average likelihood
            if self.likfunc == 'mark2': 
                Ftemp = p.UtF.copy()

                # added frequency independent line
                if addedSingle:
                    SFmat = PALutils.singlefourierdesignmatrix(p.avetoas, p.SFfreqs)
                    Ftemp = np.append(Ftemp, SFmat, axis=1)

                # added DM line
                if addedDMSingle:
                    SdmFmat = PALutils.singlefourierdesignmatrix(p.avetoas, p.DMSFfreqs)
                    Dmat = 4.15e3 / (p.avefreqs**2)
                    SDMFmat = (Dmat * SdmFmat.T).T
                    Ftemp = np.append(Ftemp, SDMFmat, axis=1)

                # final product
                p.UtFF = Ftemp

            else:
                Ftemp = p.Ftot.copy()

                # added frequency independent line
                if addedSingle:
                    SFmat = PALutils.singlefourierdesignmatrix(p.toas, p.SFfreqs)
                    Ftemp = np.append(Ftemp, SFmat, axis=1)
                # added DM line
                if addedDMSingle:
                    SdmFmat = PALutils.singlefourierdesignmatrix(p.toas, p.DMFSfreqs)
                    Dmat = 4.15e3 / (p.freqs**2)
                    SDMFmat = (Dmat * SdmFmat.T).T
                    Ftemp = np.append(Ftemp, SDMFmat, axis=1)

                # two component noise stuff
                if p.twoComponentNoise:
                    GtF = np.dot(p.Hmat.T, Ftemp)
                    p.AGFF = np.dot(p.Amat.T, GtF)
                else:
                    p.FFtot = Ftemp






                



    """
    Construct complete Phi inverse matrix, including DM corrections if needed

    TODO: this code only works if all pulsars have the same number of frequencies
    want to make this more flexible
    """
    def constructPhiMatrix(self, parameters, constructPhi=False, \
                           incCorrelations=True, incTM=False, incJitter=False):

        
        # Loop over all signals and determine rho (GW signals) and kappa (red + DM signals)
        rho = None
        for ss, sig in enumerate(self.ptasignals):

            # short hand
            psrind = sig['pulsarind']
            parind = sig['parindex']
            npars = sig['npars']
            
            # parameters for this signal
            sparameters = sig['pstart'].copy()

            # which ones are varying
            sparameters[sig['bvary']] = parameters[parind:parind+npars]

            # spectrum
            if sig['stype'] == 'spectrum':

                # pulsar independent red noise spectrum
                if sig['corr'] == 'single':

                    # doubled amplitudes 
                    pcdoubled = np.array([sparameters, sparameters]).T.flatten()

                    # fill in kappa
                    self.psr[psrind].kappa = pcdoubled

                # correlated signals
                if sig['corr'] in ['gr', 'uniform', 'dipole']:
                    
                    # correlation matrix
                    self.corrmat = sig['corrmat']

                    # define rho
                    rho = np.array([sparameters, sparameters]).T.flatten()

            # spectral Model
            if sig['stype'] == 'spectralModel':

                # pulsar independent 
                if sig['corr'] == 'single':
                    PAL_spy = 3.16e7
                    Amp = 10**sparameters[0]
                    alpha = sparameters[1]
                    fc = 10**sparameters[2] / PAL_spy
                    freqpy = self.psr[psrind].Ffreqs

                    pcdoubled = np.log10((Amp * PAL_spy**3 / sig['Tmax']) * \
                            ((1 + (freqpy/fc)**2)**(-0.5*alpha)))
                    
                    # fill in kappa
                    self.psr[psrind].kappa = pcdoubled
                

            # powerlaw spectrum
            if sig['stype'] == 'powerlaw':

                # pulsar independend red noise powerlaw
                if sig['corr'] == 'single':

                    # get Amplitude and spectral index
                    Amp = 10**sparameters[0]
                    gamma = sparameters[1]
                    
                    freqpy = self.psr[psrind].Ffreqs
                    f1yr = 1/3.16e7
                    #f1yr = 1/self.psr[psrind].Tmax 
                    pcdoubled = np.log10(Amp**2/12/np.pi**2 * f1yr**(gamma-3) * \
                                         freqpy**(-gamma)/sig['Tmax'])

                    # fill in kappa
                    self.psr[psrind].kappa = pcdoubled

                # correlated signals
                if sig['corr'] in ['gr', 'uniform', 'dipole']:

                    # correlation matrix
                    self.corrmat = sig['corrmat']
                    
                    # number of GW frequencies is the max from all pulsars
                    fgw = self.gwfreqs

                    # get Amplitude and spectral index
                    Amp = 10**sparameters[0]
                    gamma = sparameters[1]
                    
                    f1yr = 1/3.16e7
                    rho = np.log10(Amp**2/12/np.pi**2 * f1yr**(gamma-3) * \
                                         fgw**(-gamma)/sig['Tmax'])


          # DM spectrum
            if sig['stype'] == 'dmspectrum':

                # pulsar independent DM noise spectrum
                if sig['corr'] == 'single':

                    # doubled amplitudes 
                    pcdoubled = np.array([sparameters, sparameters]).T.flatten()

                    # fill in kappa
                    self.psr[psrind].kappadm = pcdoubled


            # powerlaw DM spectrum
            if sig['stype'] == 'dmpowerlaw':

                # pulsar independend red noise powerlaw
                if sig['corr'] == 'single':

                    # get Amplitude and spectral index
                    Amp = 10**sparameters[0]
                    gamma = sparameters[1]
                    
                    freqpy = self.psr[psrind].Fdmfreqs
                    f1yr = 1/3.16e7
                    pcdoubled = np.log10(Amp**2/12/np.pi**2 * f1yr**(gamma-3) * \
                                         freqpy**(-gamma)/sig['Tmax'])

                    # fill in kappa
                    self.psr[psrind].kappadm = pcdoubled

            # frequency line
            if sig['stype'] == 'frequencyline':
                    
                # doubled amplitudes 
                pcdoubled = np.array([sparameters[1], sparameters[1]]).T.flatten()

                # fill in kappa
                self.psr[psrind].kappasingle = pcdoubled

            # dm frequency line
            if sig['stype'] == 'dmfrequencyline':
                    
                # doubled amplitudes 
                pcdoubled = np.array([sparameters[1], sparameters[1]]).T.flatten()

                # fill in kappa
                self.psr[psrind].kappadmsingle = pcdoubled


        # now that we have obtained rho and kappa, we can construct Phiinv
        sigdiag = []
        sigoffdiag = []
        self.gwamp = 0

        # no correlated signals (easy)
        if rho is None:

            # loop over all pulsars
            for ii, p in enumerate(self.psr):

                # have both red noise and DM variations
                if p.incRed and p.incDM:
                #if np.any(p.kappa) and np.any(p.kappadm):
                    p.kappa_tot = np.concatenate((p.kappa, p.kappadm))
                
                # red noise but no dm
                elif p.incRed and not(p.incDM):
                #elif np.any(p.kappa) and ~np.any(p.kappadm):
                    p.kappa_tot = p.kappa.copy()
                
                # dm but no red noise
                elif not(p.incRed) and p.incDM:
                #elif ~np.any(p.kappa) and np.any(p.kappadm):
                    p.kappa_tot = p.kappadm.copy()
                
                # neither
                else:
                    p.kappa_tot = np.ones(p.kappa.shape) * -40

                if p.nSingleFreqs > 0:
                    p.kappa_tot = np.concatenate((p.kappa_tot, p.kappasingle))
                
                if p.nSingleDMFreqs > 0:
                    p.kappa_tot = np.concatenate((p.kappa_tot, p.kappadmsingle))

                # append to signal diagonal
                if incTM:
                    p.kappa_tot = np.concatenate((np.ones(len(p.ptmdescription))*80, \
                                                 p.kappa_tot))
                    if incJitter:
                        p.kappa_tot = np.concatenate((p.kappa_tot, np.log10(p.Qamp)))

                sigdiag.append(10**p.kappa_tot)

            # convert to array and flatten
            self.Phi = np.array(sigdiag).flatten()
            np.fill_diagonal(self.Phiinv, 1/self.Phi)
            #self.logdetPhi = np.sum(np.log(self.Phi[-self.npftot[ii]:]))
            self.logdetPhi = np.sum(np.log(self.Phi[:]))

        # Do not include correlations but include GWB in red noise
        if rho is not None and not(incCorrelations):

            # loop over all pulsars
            for ii, p in enumerate(self.psr):

                # have both red noise and DM variations
                if p.incRed and p.incDM:
                #if np.any(p.kappa) and np.any(p.kappadm):
                    p.kappa_tot = np.concatenate((p.kappa, p.kappadm))
                
                # red noise but no dm
                elif p.incRed and not(p.incDM):
                #elif np.any(p.kappa) and ~np.any(p.kappadm):
                    p.kappa_tot = p.kappa.copy()
                
                # dm but no red noise
                elif not(p.incRed) and p.incDM:
                #elif ~np.any(p.kappa) and np.any(p.kappadm):
                    p.kappa_tot = p.kappadm.copy()
                
                # neither
                else:
                    p.kappa_tot = np.ones(p.kappa.shape) * -40
                
                if p.nSingleFreqs > 0:
                    p.kappa_tot = np.concatenate((p.kappa_tot, p.kappasingle))
                
                if p.nSingleDMFreqs > 0:
                    p.kappa_tot = np.concatenate((p.kappa_tot, p.kappadmsingle))

                # get number of DM freqs (not included in GW spectrum)
                ndmfreq = np.sum(p.kappadm != 0)

                # append to rho
                if ndmfreq > 0:
                    self.gwamp = np.concatenate((10**rho, np.zeros(ndmfreq)))
                else:
                    self.gwamp = 10**rho
                
                # append to signal diagonal
                if incTM:
                    p.kappa_tot = np.concatenate((np.ones(len(p.ptmdescription))*80, \
                                                 p.kappa_tot))
                    if incJitter:
                        p.kappa_tot = np.concatenate((p.kappa_tot, np.log10(p.Qamp)))

                # append to signal diagonal
                sigdiag.append(10**p.kappa_tot+self.gwamp)

            # convert to array and flatten
            self.Phi = np.array(sigdiag).flatten()
            np.fill_diagonal(self.Phiinv, 1/self.Phi)
            self.logdetPhi = np.sum(np.log(self.Phi[-self.npftot[ii]:]))
            self.logdetPhi = np.sum(np.log(self.Phi))


        # correlated signals (not as easy)
        if rho is not None and incCorrelations:
        
            for ii, p in enumerate(self.psr):

                # have both red noise and DM variations
                if p.incRed and p.incDM:
                #if np.any(p.kappa) and np.any(p.kappadm):
                    p.kappa_tot = np.concatenate((p.kappa, p.kappadm))
                
                # red noise but no dm
                elif p.incRed and not(p.incDM):
                #elif np.any(p.kappa) and ~np.any(p.kappadm):
                    p.kappa_tot = p.kappa.copy()
                
                # dm but no red noise
                elif not(p.incRed) and p.incDM:
                #elif ~np.any(p.kappa) and np.any(p.kappadm):
                    p.kappa_tot = p.kappadm.copy()
                
                # for now, assume that GW freqs is the same as 
                # number of freqs per pulsar

                # get number of DM freqs (not included in GW spectrum)
                ndmfreq = np.sum(p.kappadm != 0)

                # append to rho
                if ndmfreq > 0:
                    self.gwamp = np.concatenate((10**rho, np.zeros(ndmfreq)))
                else:
                    self.gwamp = 10**rho

                # append to diagonal elements
                if len(p.kappa_tot) > 0:
                    sigdiag.append(10**p.kappa_tot + self.gwamp)
                else:
                    sigdiag.append(self.gwamp)
                
                # append to off diagonal elements
                sigoffdiag.append(self.gwamp)


            # compute Phi inverse from Lindley's code
            nftot = self.ngwf + np.max(self.npfdm)
            smallMatrix = np.zeros((nftot, self.npsr, self.npsr))
            for ii in range(self.npsr):
                #smallMatrix[:,ii,ii] = self.corrmat[ii,ii] * sigdiag[ii]
                #if ii < self.npsr -1:
                #    jj = np.arange(ii+1, self.npsr) 
                #    print type(jj)
                #    smallMatrix[:,ii,jj] = self.corrmat[ii,jj] * sigoffdiag[ii]
                #    smallMatrix[:,jj,ii] = smallMatrix[:,ii,jj]

                for jj in range(ii, self.npsr):
                    if ii == jj:
                        smallMatrix[:,ii,jj] = self.corrmat[ii,jj] * sigdiag[jj]
                    else:
                        smallMatrix[:,ii,jj] = self.corrmat[ii,jj] * sigoffdiag[jj]
                        smallMatrix[:,jj,ii] = smallMatrix[:,ii,jj]

            # invert them
            self.logdetPhi = 0
            for ii in range(nftot):
                L = sl.cho_factor(smallMatrix[ii,:,:])
                smallMatrix[ii,:,:] = sl.cho_solve(L, np.eye(self.npsr))
                self.logdetPhi += np.sum(2*np.log(np.diag(L[0])))

            
            # now fill in real covariance matrix
            ind2 = [np.arange(jj*nftot, jj*nftot+nftot) for jj in range(self.npsr)]
            for ii in range(self.npsr):
                ind1 = np.arange(ii*nftot, ii*nftot+nftot)
                for jj in range(0, self.npsr):
                    self.Phiinv[ind1,ind2[jj]] = smallMatrix[:,ii,jj]

    """
    Function to contruct non-gaussian signal
    coefficients.
    """

    def getNonGaussianComponents(self, parameters):

        for ss, sig in enumerate(self.ptasignals):

            # Create a parameters array for this particular signal
            sparameters = sig['pstart'].copy()
            sparameters[sig['bvary']] = \
                    parameters[sig['parindex']:sig['parindex']+sig['npars']]

            # shorthand
            psrind = sig['pulsarind']

            if sig['stype'] == 'nongausscoeff':
                self.psr[psrind].nalpha = sig['npars'] + 1
                self.psr[psrind].alphacoeff = sparameters

                # prepend 0th component
                val = np.sqrt(1-np.sum(self.psr[psrind].alphacoeff**2))
                self.psr[psrind].alphacoeff = np.insert(self.psr[psrind].alphacoeff, 0, val)


    """ 
    Update deterministic sources
    """

    def updateDetSources(self, parameters):

        # Set all the detresiduals equal to residuals
        for ct, p in enumerate(self.psr):
            p.detresiduals = p.residuals.copy()
        
        # In the case we have numerical timing model (linear/nonlinear)
        for ss, sig in enumerate(self.ptasignals):

            # Create a parameters array for this particular signal
            sparameters = sig['pstart'].copy()
            sparameters[sig['bvary']] = \
                    parameters[sig['parindex']:sig['parindex']+sig['npars']]

            if sig['stype'] == 'lineartimingmodel':
                # This one only applies to one pulsar at a time
                ind = []
                pp = sig['pulsarind']
                newdes = sig['parid']
                psr = self.psr[pp]
                
                if len(newdes) == psr.Mmat.shape[1]:
                    Mmat = psr.Mmat
                else:
                    raise ValueError('ERROR: Number of timing model parameters \
                                     does not match size of design matrix')

                # determine parameter offsets
                offset = []
                pindex = 0
                for jj in range(sig['ntotpars']):
                    if sig['bvary'][jj]:
                        # check for direct offset parameters
                        if sig['parid'][jj] == 'Offset':
                            offset += [sparameters[pindex]]
                        elif sig['parid'][jj] == 'F0':
                            offset += [sparameters[pindex]]
                        elif sig['parid'][jj] == 'F1':
                            offset += [sparameters[pindex]]
                        else:
                            offset += [sparameters[pindex]-sig['pstart'][jj]]

                        pindex += 1

                # residuals = M * pars
                psr.detresiduals -= np.dot(Mmat, np.array(offset))

            elif sig['stype'] == 'nonlineartimingmodel':
                # The t2psr libstempo object has to be set. Assume it is.
                pp = sig['pulsarind']
                psr = self.psr[pp]

                # For each varying parameter, update the libstempo object
                # parameter with the new value
                pindex = 0
                offset = np.zeros(len(psr.detresiduals))
                for jj in range(sig['ntotpars']):
                    if sig['bvary'][jj]:
                        # If this parameter varies, update the parameter
                        if sig['parid'][jj] in ['F0', 'F1']:
                            psr.t2psr[sig['parid'][jj]].val =\
                                    psr.ptmpars[jj] + psr.ptmparerrs[jj] * sparameters[pindex]
                        elif sig['parid'][jj] == 'Offset':
                            offset[:] = psr.ptmparerrs[jj] * sparameters[pindex]
                        else:
                            psr.t2psr[sig['parid'][jj]].val = np.longdouble(sparameters[pindex])
                        pindex += 1

                # Generate the new residuals
                psr.detresiduals = np.array(psr.t2psr.residuals(updatebats=True), 
                                            dtype=np.double) + offset

        
            # continuous wave signal
            elif sig['stype'] == 'cw':

                # get pulsar distances  
                nsigs = self.getNumberOfSignalsFromDict(self.ptasignals, \
                    stype='pulsardistance', corr='single')
                
                # including pulsar term
                pdist = []
                if np.any(nsigs):
                    incPterm = True
                    signum = self.getSignalNumbersFromDict(self.ptasignals, \
                        stype='pulsardistance', corr='single')

                    # check to make sure we have all distances
                    if len(signum) != self.npsr:
                        raise ValueError('ERROR: Number of pulsar distances != number of pulsars!')
            
                    # current timing model parameters
                    for signum0 in signum:
                        sig0 = self.ptasignals[signum0]
                        pdist.append(parameters[sig0['parindex']:(sig0['parindex']+ \
                                                                  sig0['npars'])])
                    pdist = np.array(pdist).copy()

                else:
                    incPterm = False
                    pdist = None

                # construct CW signal
                cwsig = PALutils.createResidualsFast(self.psr, sparameters[0], \
                            sparameters[1], 10**sparameters[2], 10**sparameters[3], \
                            10**sparameters[4], sparameters[5], sparameters[6], \
                            sparameters[7], pdist=pdist, psrTerm=incPterm, 
                            phase_approx=True, evolve=False, tref=self.Tref)

                
                # loop over all pulsars and subtract off CW signal
                for ct, p in enumerate(self.psr):
                    p.detresiduals -= cwsig[ct]


        # If necessary, transform these residuals to two-component basis
        for pp, p in enumerate(self.psr):
            if p.twoComponentNoise:
                Gr = np.dot(p.Hmat.T, p.detresiduals)
                p.AGr = np.dot(p.Amat.T, Gr)


    """
    Simulate residuals for a single pulsar
    """
    def simData(self, parameters, setup=False, turnover=False, f0=1e-9, \
                    beta=1, power=1):

        
        # only need to do this if parameters change
        self.setPsrNoise(parameters, incJitter=False, twoComponent=False)
        if setup:

            # set red noise, DM and GW parameters
            self.gwamp = 0
            self.corrmat = np.eye(self.npsr)
            self.constructPhiMatrix(parameters, incCorrelations=False)

            # construct cholesky decomp on ORF
            self.corrmatCho = sl.cholesky(self.corrmat)
        
        if np.any(self.gwamp):
            #y = np.random.randn(self.npsr, self.ngwf)
            #ypsr = np.dot(self.corrmatCho, y)
            gwbs = PALutils.createGWB(self.psr, 10**parameters[-2], parameters[-1], \
                                      DM=False, noCorr=False, seed=None,
                                      turnover=turnover, f0=f0, beta=beta, \
                                      power=power)

        # begin loop over all pulsars
        findex = 0
        res = []
        for ct, p in enumerate(self.psr):

            # number of frequencies
            npftot = self.npftot[ct]
            
            # white noise
            n = np.sqrt(p.Nvec)
            w = np.random.randn(len(p.toas))
            white = n*w

            # jitter noise
            if p.Umat is not None:
                j = np.sqrt(p.Qamp)
                w = np.random.randn(len(p.avetoas))
                white += np.dot(p.Umat, j*w)

            # red noise
            phi = np.sqrt(10**p.kappa_tot)
            x = np.random.randn(npftot)
            red = np.dot(p.Ftot, phi*x)

            # gwb noise
            if np.any(self.gwamp):
                gwb = gwbs[ct]
                #gwphi = np.sqrt(self.gwamp)
                #phiy = gwphi*ypsr[ct,:] 
                #gwb = np.dot(p.Ftot, phiy)
            else:
                gwb = 0
            
            # add residuals
            res.append(white+red+gwb)

            # increment frequency index
            findex += npftot

        return res


    """
    Optimal Statistic

    """

    def optimalStatistic(self, parameters):

        # set pulsar white noise parameters
        self.setPsrNoise(parameters, incJitter=False)

        # set red noise, DM and GW parameters
        self.constructPhiMatrix(parameters, incCorrelations=False)

        # get correlation matrix
        ORF = PALutils.computeORF(self.psr)

        # loop over all pulsars
        Y = []
        X = []
        Z = []
        FGGNGGF = []
        for ct, p in enumerate(self.psr):

            if p.twoComponentNoise:
                
                # equivalent to F^TG(G^TNG)^{-1}G^T\delta t in two component basis
                X.append(np.dot(p.AGF.T, p.AGr/p.Nwvec))

                # compute F^TG(G^TNG)^{-1}G^TF
                right = ((1/p.Nwvec) * p.AGF.T).T
                FGGNGGF.append(np.dot(p.AGF.T, right))

            else:   

                # G(G^TNG)^{-1}G^T = N^{-1} - N^{-1}G_c(G_c^TN^{-1}G_c)^{-1}N^{-1}
                Nir = p.detresiduals / p.Nvec
                NiGc = ((1.0/p.Nvec) * p.Hcmat.T).T
                GcNiGc = np.dot(p.Hcmat.T, NiGc)
                NiF = ((1.0/p.Nvec) * p.Ftot.T).T
                GcNir = np.dot(NiGc.T, p.detresiduals)
                GcNiF = np.dot(NiGc.T, p.Ftot)

                try:
                    cf = sl.cho_factor(GcNiGc)
                    logdet_N = np.sum(np.log(p.Nvec)) + 2*np.sum(np.log(np.diag(cf[0])))
                    GcNiGcr = sl.cho_solve(cf, GcNir)
                    GcNiGcF = sl.cho_solve(cf, GcNiF)
                    NiGcNiGcr = np.dot(NiGc, GcNiGcr)

                except np.linalg.LinAlgError:
                    print "MAJOR ERROR"
                
                #F^TG(G^TNG)^{-1}G^T\delta t 
                X.append(np.dot(p.Ftot.T, Nir - NiGcNiGcr))

                # compute F^TG(G^TNG)^{-1}G^TF
                FGGNGGF.append(np.dot(NiF.T, p.Ftot) - np.dot(GcNiF.T, GcNiGcF))

            
            # compute relevant quantities
            nf = len(p.Ffreqs) + len(p.Fdmfreqs)
            #phiinv = 1/self.Phi[ct*nf:(ct*nf+nf)]
            phiinv = np.diag(self.Phiinv)[ct*nf:(ct*nf+nf)]
            Sigma = np.diag(phiinv) + FGGNGGF[ct]
        
            # cholesky decomp for second term in exponential
            try:
                cf = sl.cho_factor(Sigma)
                right = sl.cho_solve(cf, FGGNGGF[ct])
            except np.linalg.LinAlgError:
                U, s, Vh = sl.svd(Sigma)
                if not np.all(s > 0):
                    raise ValueError("ERROR: Sigma singular according to SVD")
                right = np.dot(Vh.T, np.dot(np.diag(1.0/s), np.dot(U.T, FGGNGGF[ct])))

            Y.append(X[ct] - np.dot(X[ct], right))

            Z.append(FGGNGGF[ct] - np.dot(FGGNGGF[ct], right))


        # cross correlations
        top = 0
        bot = 0
        rho, sig, xi = [], [], []
        for ii in range(self.npsr):
            for jj in range(ii+1, self.npsr):

                fgw = self.psr[ii].Ffreqs

                # get Amplitude and spectral index
                Amp = 1
                gamma = 13/3
                
                f1yr = 1/3.16e7
                pcdoubled = Amp**2/12/np.pi**2 * f1yr**(gamma-3) * \
                                     fgw**(-gamma)/self.Tmax

                phiIJ =  0.5 * np.concatenate((pcdoubled, \
                                    np.zeros(len(self.psr[ii].Fdmfreqs))))


                top = np.dot(Y[ii], phiIJ * Y[jj])
                bot = np.trace(np.dot((Z[ii]*phiIJ.T).T, (Z[jj]*phiIJ.T).T))

                # cross correlation and uncertainty
                rho.append(top/bot)
                sig.append(1/np.sqrt(bot))
                xi.append(PALutils.angularSeparation(self.psr[ii].theta[0],\
                                                     self.psr[ii].phi[0],\
                                                    self.psr[jj].theta[0],\
                                                     self.psr[jj].phi[0]))

        # return Opt, sigma, snr

        #return top/bot, 1/np.sqrt(bot), top/np.sqrt(bot)
        return np.array(xi), np.array(rho), np.array(sig), \
                np.sum(np.array(rho)*ORF/np.array(sig)**2)/np.sum(ORF**2/np.array(sig)**2), \
                1/np.sqrt(np.sum(ORF**2/np.array(sig)**2))

    """
    Optimal Statistic

    """

    def optimalStatisticCoarse(self, parameters):

        # set pulsar white noise parameters
        self.setPsrNoise(parameters, incJitter=False)

        # set red noise, DM and GW parameters
        self.constructPhiMatrix(parameters, incCorrelations=False)

        # get correlation matrix
        ORF = PALutils.computeORF(self.psr)

        # compute the white noise terms in the log likelihood
        Y = []
        X = []
        Z = []
        UGGNGGU = []
        for ct, p in enumerate(self.psr):

            if p.twoComponentNoise:
                
                # equivalent to F^TG(G^TNG)^{-1}G^T\delta t in two component basis
                X.append(np.dot(p.AGU.T, p.AGr/p.Nwvec))

                # compute F^TG(G^TNG)^{-1}G^TF
                right = ((1/p.Nwvec) * p.AGU.T).T
                UGGNGGU.append(np.dot(p.AGU.T, right))

            else:   

                # G(G^TNG)^{-1}G^T = N^{-1} - N^{-1}G_c(G_c^TN^{-1}G_c)^{-1}N^{-1}
                Nir = p.detresiduals / p.Nvec
                NiGc = ((1.0/p.Nvec) * p.Hcmat.T).T
                GcNiGc = np.dot(p.Hcmat.T, NiGc)
                NiU = ((1.0/p.Nvec) * p.Umat.T).T
                GcNir = np.dot(NiGc.T, p.detresiduals)
                GcNiU = np.dot(NiGc.T, p.Umat)

                try:
                    cf = sl.cho_factor(GcNiGc)
                    logdet_N = np.sum(np.log(p.Nvec)) + 2*np.sum(np.log(np.diag(cf[0])))
                    GcNiGcr = sl.cho_solve(cf, GcNir)
                    GcNiGcU = sl.cho_solve(cf, GcNiU)
                    NiGcNiGcr = np.dot(NiGc, GcNiGcr)

                except np.linalg.LinAlgError:
                    print "MAJOR ERROR"
                
                #F^TG(G^TNG)^{-1}G^T\delta t 
                X.append(np.dot(p.Umat.T, Nir - NiGcNiGcr))

                # compute F^TG(G^TNG)^{-1}G^TF
                UGGNGGU.append(np.dot(NiU.T, p.Umat) - np.dot(GcNiU.T, GcNiGcU))

            # construct modified phi matrix
            nf = len(p.Ffreqs) + len(p.Fdmfreqs)
            Phi0 = np.diag(self.Phi[ct*nf:(ct*nf+nf)])
            UPhiU = np.dot(p.UtF, np.dot(Phi0, p.UtF.T))
            Phi = UPhiU + np.diag(p.Qamp) 
            
            try:
                cf = sl.cho_factor(Phi)
                phiinv = sl.cho_solve(cf, np.identity(Phi.shape[0]))
            except np.linalg.LinAlgError:
                U, s, Vh = sl.svd(Phi)
                if not np.all(s > 0):
                    return -np.inf
                    #raise ValueError("ERROR: Phi singular according to SVD")
                phiinv = np.dot(Vh.T, np.dot(np.diag(1.0/s), U.T))


            Sigma = phiinv + UGGNGGU[ct]
        
            # cholesky decomp for second term in exponential
            try:
                cf = sl.cho_factor(Sigma)
                right = sl.cho_solve(cf, UGGNGGU[ct])
            except np.linalg.LinAlgError:
                U, s, Vh = sl.svd(Sigma)
                if not np.all(s > 0):
                    raise ValueError("ERROR: Sigma singular according to SVD")
                right = np.dot(Vh.T, np.dot(np.diag(1.0/s), np.dot(U.T, UGGNGGU[ct])))

            Y.append(X[ct] - np.dot(X[ct], right))

            Z.append(UGGNGGU[ct] - np.dot(UGGNGGU[ct], right))


        # cross correlations
        top = 0
        bot = 0
        rho, sig, xi = [], [], []
        for ii in range(self.npsr):
            for jj in range(ii+1, self.npsr):

                fgw = self.psr[ii].Ffreqs
                nf = len(fgw)
                nfdm = len(self.psr[ii].Fdmfreqs)

                # get Amplitude and spectral index
                Amp = 1
                gamma = 13/3
                
                f1yr = 1/3.16e7
                pcdoubled = 0.5 * Amp**2/12/np.pi**2 * f1yr**(gamma-3) * \
                                     fgw**(-gamma)/self.Tmax
                    
                Phi = np.zeros(nf+nfdm)
                #di = np.diag_indices(nf)
                Phi[:nf] = pcdoubled
        
                phiIJ = np.dot(self.psr[ii].UtF, (Phi * self.psr[jj].UtF).T)
        
                top = np.dot(Y[ii], np.dot(phiIJ, Y[jj]))
                bot = np.trace(np.dot(Z[ii], np.dot(phiIJ, np.dot(Z[jj], phiIJ.T))))
            
                # cross correlation and uncertainty
                rho.append(top/bot)
                sig.append(1/np.sqrt(bot))
                xi.append(PALutils.angularSeparation(self.psr[ii].theta[0], self.psr[ii].phi[0] \
                                                  , self.psr[jj].theta[0], self.psr[jj].phi[0]))

        # return Opt, sigma, snr

        #return top/bot, 1/np.sqrt(bot), top/np.sqrt(bot)
        return np.array(xi), np.array(rho), np.array(sig), \
                np.sum(np.array(rho)*ORF/np.array(sig)**2)/np.sum(ORF**2/np.array(sig)**2), \
                1/np.sqrt(np.sum(ORF**2/np.array(sig)**2))

             

    """
    mark 1 log likelihood. Note that this is not the same as mark1 in piccard

    EFAC + EQUAD + Red noise + DMV + GWs

    No jitter or frequency lines

    Uses Woodbury lemma

    """

    def mark1LogLikelihood(self, parameters, incCorrelations=True):

        loglike = 0

        # set pulsar white noise parameters
        self.setPsrNoise(parameters, incJitter=False)

        # frequency lines
        self.updateSpectralLines(parameters)

        # set red noise, DM and GW parameters
        self.constructPhiMatrix(parameters, incCorrelations=incCorrelations)

        # set deterministic sources
        if self.haveDetSources:
            self.updateDetSources(parameters)

        
        # compute the white noise terms in the log likelihood
        FGGNGGF = []
        nfref = 0
        for ct, p in enumerate(self.psr):

            # check for nans or infs
            if np.any(np.isnan(p.detresiduals)) or np.any(np.isinf(p.detresiduals)):
                return -np.inf
                        
            if p.twoComponentNoise:
                
                # equivalent to F^TG(G^TNG)^{-1}G^T\delta t in two component basis
                if ct == 0:
                    d = np.dot(p.AGFF.T, p.AGr/p.Nwvec)
                else:
                    d = np.append(d, np.dot(p.AGFF.T, p.AGr/p.Nwvec))

                # compute F^TG(G^TNG)^{-1}G^TF
                right = ((1/p.Nwvec) * p.AGFF.T).T
                FGGNGGF.append(np.dot(p.AGFF.T, right))

                # log determinant of G^TNG
                logdet_N = np.sum(np.log(p.Nwvec))

                # triple product in likelihood function
                rGGNGGr = np.sum(p.AGr**2/p.Nwvec)
            
            else:   

                # G(G^TNG)^{-1}G^T = N^{-1} - N^{-1}G_c(G_c^TN^{-1}G_c)^{-1}N^{-1}
                Nir = p.detresiduals / p.Nvec
                NiGc = ((1.0/p.Nvec) * p.Hcmat.T).T
                GcNiGc = np.dot(p.Hcmat.T, NiGc)
                NiF = ((1.0/p.Nvec) * p.FFtot.T).T
                GcNir = np.dot(NiGc.T, p.detresiduals)
                GcNiF = np.dot(NiGc.T, p.FFtot)

                try:
                    cf = sl.cho_factor(GcNiGc)
                    logdet_N = np.sum(np.log(p.Nvec)) + 2*np.sum(np.log(np.diag(cf[0])))
                    GcNiGcr = sl.cho_solve(cf, GcNir)
                    GcNiGcF = sl.cho_solve(cf, GcNiF)
                    NiGcNiGcr = np.dot(NiGc, GcNiGcr)

                except np.linalg.LinAlgError:
                    print "MAJOR ERROR"
                
                #F^TG(G^TNG)^{-1}G^T\delta t 
                if ct == 0:
                    d = np.dot(p.FFtot.T, Nir - NiGcNiGcr)
                else:
                    d = np.append(d, np.dot(p.FFtot.T, Nir - NiGcNiGcr))

                # triple product in likelihood function
                rGGNGGr = np.dot(p.detresiduals, Nir) - np.dot(GcNir, GcNiGcr)

                # compute F^TG(G^TNG)^{-1}G^TF
                FGGNGGF.append(np.dot(NiF.T, p.FFtot) - np.dot(GcNiF.T, GcNiGcF))

                
            # first component of likelihood function
            loglike += -0.5 * (logdet_N + rGGNGGr)
            
            # calculate red noise piece
            if not incCorrelations:

                # compute sigma
                logdet_Sigma = 0
                nf = self.npftot[ct]
                Sigma = FGGNGGF[ct] + self.Phiinv[nfref:(nfref+nf), nfref:(nfref+nf)]
                dd = d[nfref:(nfref+nf)]

                # cholesky decomp for maximum likelihood fourier components
                try:
                    cf = sl.cho_factor(Sigma)
                    expval2 = sl.cho_solve(cf, dd)
                    logdet_Sigma += np.sum(2*np.log(np.diag(cf[0])))
                except np.linalg.LinAlgError:
                    raise ValueError("ERROR: Sigma singular according to SVD")

                loglike += -0.5 * logdet_Sigma + 0.5 * (np.dot(dd, expval2))

                # increment frequency counter
                nfref += nf
        
        if not incCorrelations:
            loglike += -0.5 * self.logdetPhi

        # compute the red noise, DMV and GWB terms in the log likelihood
        if incCorrelations: 
            # compute sigma
            Sigma = sl.block_diag(*FGGNGGF) + self.Phiinv

            # cholesky decomp for second term in exponential
            try:
                cf = sl.cho_factor(Sigma)
                expval2 = sl.cho_solve(cf, d)
                logdet_Sigma = np.sum(2*np.log(np.diag(cf[0])))
            except np.linalg.LinAlgError:
                U, s, Vh = sl.svd(Sigma)
                if not np.all(s > 0):
                    raise ValueError("ERROR: Sigma singular according to SVD")
                logdet_Sigma = np.sum(np.log(s))
                expval2 = np.dot(Vh.T, np.dot(np.diag(1.0/s), np.dot(U.T, d)))


            loglike += -0.5 * (self.logdetPhi + logdet_Sigma) + 0.5 * (np.dot(d, expval2)) 

        return loglike
    
    """
    Older version of mark2 likelihood. Does not include option for multiple pulsars

    """

    def mark2LogLikelihood_old(self, parameters):

        loglike = 0

        # set pulsar white noise parameters
        self.setPsrNoise(parameters, incJitter=False)

        # set red noise, DM and GW parameters
        self.constructPhiMatrix(parameters)

        # set deterministic sources
        if self.haveDetSources:
            self.updateDetSources(parameters)

        
        # compute the white noise terms in the log likelihood
        UGGNGGU = []
        for ct, p in enumerate(self.psr):

            if p.twoComponentNoise:
                
                # equivalent to F^TG(G^TNG)^{-1}G^T\delta t in two component basis
                if ct == 0:
                    d = np.dot(p.AGU.T, p.AGr/p.Nwvec)
                else:
                    d = np.append(d, np.dot(p.AGU.T, p.AGr/p.Nwvec))

                # compute F^TG(G^TNG)^{-1}G^TF
                right = ((1/p.Nwvec) * p.AGU.T).T
                UGGNGGU.append(np.dot(p.AGU.T, right))

                # log determinant of G^TNG
                logdet_N = np.sum(np.log(p.Nwvec))

                # triple product in likelihood function
                rGGNGGr = np.sum(p.AGr**2/p.Nwvec)
            
            else:   

                # G(G^TNG)^{-1}G^T = N^{-1} - N^{-1}G_c(G_c^TN^{-1}G_c)^{-1}N^{-1}
                Nir = p.detresiduals / p.Nvec
                NiGc = ((1.0/p.Nvec) * p.Hcmat.T).T
                GcNiGc = np.dot(p.Hcmat.T, NiGc)
                NiU = ((1.0/p.Nvec) * p.Umat.T).T
                GcNir = np.dot(NiGc.T, p.detresiduals)
                GcNiU = np.dot(NiGc.T, p.Umat)

                try:
                    cf = sl.cho_factor(GcNiGc)
                    logdet_N = np.sum(np.log(p.Nvec)) + 2*np.sum(np.log(np.diag(cf[0])))
                    GcNiGcr = sl.cho_solve(cf, GcNir)
                    GcNiGcU = sl.cho_solve(cf, GcNiU)
                    NiGcNiGcr = np.dot(NiGc, GcNiGcr)

                except np.linalg.LinAlgError:
                    print "MAJOR ERROR"
                
                #F^TG(G^TNG)^{-1}G^T\delta t 
                if ct == 0:
                    d = np.dot(p.Umat.T, Nir - NiGcNiGcr)
                else:
                    d = np.append(d, np.dot(p.Umat.T, Nir - NiGcNiGcr))

                # triple product in likelihood function
                rGGNGGr = np.dot(p.detresiduals, Nir) - np.dot(GcNir, GcNiGcr)

                # compute F^TG(G^TNG)^{-1}G^TF
                UGGNGGU.append(np.dot(NiU.T, p.Umat) - np.dot(GcNiU.T, GcNiGcU))
                
                
            # first component of likelihood function
            loglike += -0.5 * (logdet_N + rGGNGGr)

        # cheat for now
        #TODO: make this more general
        if self.npsr == 1:
            Phi0 = np.diag(1/np.diag(self.Phiinv))
            UPhiU = np.dot(self.psr[0].UtFF, np.dot(Phi0, self.psr[0].UtFF.T))
            Phi = UPhiU + np.diag(self.psr[0].Qamp) 
            
            try:
                cf = sl.cho_factor(Phi)
                self.logdetPhi = 2*np.sum(np.log(np.diag(cf[0])))
                self.Phiinv = sl.cho_solve(cf, np.identity(Phi.shape[0]))
            except np.linalg.LinAlgError:
                print 'ERROR: Cholesky Failed when inverting Phi0'
                print parameters
                #U, s, Vh = sl.svd(Phi)
                #if not np.all(s > 0):
                #    print "ERROR: Sigma singular according to SVD when inverting Phi0"
                return -np.inf
                    #raise ValueError("ERROR: Phi singular according to SVD")
                #self.logdetPhi = np.sum(np.log(s))
                #self.Phiinv = np.dot(Vh.T, np.dot(np.diag(1.0/s), U.T))

        else:
            raise ValueError("ERROR: Have not yet implemented jitter for multiple pulsars")

        # compute the red noise, DMV and GWB terms in the log likelihood
        
        # compute sigma
        Sigma = sl.block_diag(*UGGNGGU) + self.Phiinv

        # cholesky decomp for second term in exponential
        try:
            cf = sl.cho_factor(Sigma)
            logdet_Sigma = 2*np.sum(np.log(np.diag(cf[0])))
            expval2 = sl.cho_solve(cf, d)
        except np.linalg.LinAlgError:
            print 'Cholesky failed when inverting Sigma'
            print parameters
            #U, s, Vh = sl.svd(Sigma)
            #if not np.all(s > 0):
                #print "ERROR: Sigma singular according to SVD when inverting Sigma"
            return -np.inf
                #raise ValueError("ERROR: Sigma singular according to SVD")
            logdet_Sigma = np.sum(np.log(s))
            expval2 = np.dot(Vh.T, np.dot(np.diag(1.0/s), np.dot(U.T, d)))


        loglike += -0.5 * (self.logdetPhi + logdet_Sigma) + 0.5 * (np.dot(d, expval2)) 

        return loglike

    
    
    """
    mark 2 log likelihood. Note that this is not the same as mark1 in piccard

    EFAC + EQUAD + Jitter +Red noise + DMV + GWs

    No frequency lines

    Uses Woodbury lemma

    """

    def mark2LogLikelihood(self, parameters, incCorrelations=True):

        loglike = 0

        # set pulsar white noise parameters
        self.setPsrNoise(parameters, incJitter=False)
        
        # frequency lines
        self.updateSpectralLines(parameters)

        # set red noise, DM and GW parameters
        self.constructPhiMatrix(parameters, incCorrelations=incCorrelations)

        # set deterministic sources
        if self.haveDetSources:
            self.updateDetSources(parameters)

        
        # compute the white noise terms in the log likelihood
        UGGNGGU = []
        FJ = []
        FJF = []
        for ct, p in enumerate(self.psr):

            if p.twoComponentNoise:
                
                # equivalent to F^TG(G^TNG)^{-1}G^T\delta t in two component basis
                if ct == 0:
                    d = np.dot(p.AGU.T, p.AGr/p.Nwvec)
                else:
                    d = np.append(d, np.dot(p.AGU.T, p.AGr/p.Nwvec))

                # compute F^TG(G^TNG)^{-1}G^TF
                right = ((1/p.Nwvec) * p.AGU.T).T
                UGGNGGU.append(np.dot(p.AGU.T, right))

                # log determinant of G^TNG
                logdet_N = np.sum(np.log(p.Nwvec))

                # triple product in likelihood function
                rGGNGGr = np.sum(p.AGr**2/p.Nwvec)
            
            else:   

                # G(G^TNG)^{-1}G^T = N^{-1} - N^{-1}G_c(G_c^TN^{-1}G_c)^{-1}N^{-1}
                Nir = p.detresiduals / p.Nvec
                NiGc = ((1.0/p.Nvec) * p.Hcmat.T).T
                GcNiGc = np.dot(p.Hcmat.T, NiGc)
                NiU = ((1.0/p.Nvec) * p.Umat.T).T
                GcNir = np.dot(NiGc.T, p.detresiduals)
                GcNiU = np.dot(NiGc.T, p.Umat)

                try:
                    cf = sl.cho_factor(GcNiGc)
                    logdet_N = np.sum(np.log(p.Nvec)) + 2*np.sum(np.log(np.diag(cf[0])))
                    GcNiGcr = sl.cho_solve(cf, GcNir)
                    GcNiGcU = sl.cho_solve(cf, GcNiU)
                    NiGcNiGcr = np.dot(NiGc, GcNiGcr)

                except np.linalg.LinAlgError:
                    print "MAJOR ERROR"
                
                #F^TG(G^TNG)^{-1}G^T\delta t 
                if ct == 0:
                    d = np.dot(p.Umat.T, Nir - NiGcNiGcr)
                else:
                    d = np.append(d, np.dot(p.Umat.T, Nir - NiGcNiGcr))

                # triple product in likelihood function
                rGGNGGr = np.dot(p.detresiduals, Nir) - np.dot(GcNir, GcNiGcr)

                # compute F^TG(G^TNG)^{-1}G^TF
                UGGNGGU.append(np.dot(NiU.T, p.Umat) - np.dot(GcNiU.T, GcNiGcU))
                
                
            # first component of likelihood function
            loglike += -0.5 * (logdet_N + rGGNGGr)

            # keep track of jitter terms needed later
            if self.npsr > 1 and incCorrelations:
                if ct == 0:
                    Jinv = 1/p.Qamp
                else:
                    Jinv = np.append(Jinv, 1/p.Qamp)

                FJ.append(p.UtFF.T * 1/p.Qamp)
                FJF.append(np.dot(FJ[ct], p.UtFF))


        # if only using one pulsar
        if self.npsr == 1 or not(incCorrelations):
            logdetPhi = 0
            tmp = []
            for ct, p in enumerate(self.psr):
                Phi0 = np.diag(10**p.kappa_tot+self.gwamp)
                UPhiU = np.dot(p.UtFF, np.dot(Phi0, p.UtFF.T))
                Phi = UPhiU + np.diag(p.Qamp) 

            
                try:
                    cf = sl.cho_factor(Phi)
                    logdetPhi += 2*np.sum(np.log(np.diag(cf[0])))
                    tmp.append(sl.cho_solve(cf, np.identity(Phi.shape[0])))
                except np.linalg.LinAlgError:
                    #print 'Cholesky failed when inverting phi'
                    #U, s, Vh = sl.svd(Phi)
                    #if not np.all(s > 0):
                    return -np.inf
                        #raise ValueError("ERROR: Phi singular according to SVD")
                    #logdetPhi = np.sum(np.log(s))
                    #Phiinv = np.dot(Vh.T, np.dot(np.diag(1.0/s), U.T))
            
            # block diagonal matrix
            Phiinv = sl.block_diag(*tmp)

        else:
            
            Phi0 = self.Phiinv + sl.block_diag(*FJF)
            logdet_J = np.sum(np.log(1/Jinv))

            # cholesky decomp for second term in exponential
            try:
                cf = sl.cho_factor(Phi0)
                logdet_Phi0 = 2*np.sum(np.log(np.diag(cf[0])))
                PhiinvFJ = sl.cho_solve(cf, sl.block_diag(*FJ))
            except np.linalg.LinAlgError:
                print 'Cholesky Failed when inverting Phi0'
                return -np.inf
                #U, s, Vh = sl.svd(Phi0)
                #if not np.all(s > 0):
                #    return -np.inf
                    #raise ValueError("ERROR: Sigma singular according to SVD")
                #logdet_Phi0 = np.sum(np.log(s))
                #PhiinvFJ = np.dot(Vh.T, np.dot(np.diag(1.0/s), np.dot(U.T, sl.block_diag(*FJ))))

            # get new Phiinv
            Phiinv = -np.dot(sl.block_diag(*FJ).T, PhiinvFJ)
            di = np.diag_indices(len(Jinv))
            Phiinv[di] += Jinv 
            logdetPhi = self.logdetPhi + logdet_Phi0 + logdet_J


        # compute the red noise, DMV and GWB terms in the log likelihood
        
        # compute sigma
        Sigma = sl.block_diag(*UGGNGGU) + Phiinv

        # cholesky decomp for second term in exponential
        try:
            cf = sl.cho_factor(Sigma)
            logdet_Sigma = 2*np.sum(np.log(np.diag(cf[0])))
            expval2 = sl.cho_solve(cf, d)
        except np.linalg.LinAlgError:
            #print 'Cholesky Failed when inverting Sigma'
            return -np.inf
            #return -np.inf
            #U, s, Vh = sl.svd(Sigma)
            #if not np.all(s > 0):
                #return -np.inf
            #    raise ValueError("ERROR: Sigma singular according to SVD")
            #logdet_Sigma = np.sum(np.log(s))
            #expval2 = np.dot(Vh.T, np.dot(np.diag(1.0/s), np.dot(U.T, d)))


        loglike += -0.5 * (logdetPhi + logdet_Sigma) + 0.5 * (np.dot(d, expval2)) 

        return loglike
    
    """
    mark 2 fixed noise likelihood (test)

    EFAC + EQUAD + Jitter +Red noise + DMV + GWs

    No frequency lines

    Uses Woodbury lemma

    """

    def mark2LogLikelihood_fixedNoise(self, parameters, incCorrelations=True, setup=False):

        loglike = 0

        # set pulsar white noise parameters
        if setup:
            self.setPsrNoise(parameters, incJitter=False)

        # set red noise, DM and GW parameters
        self.constructPhiMatrix(parameters, incCorrelations=incCorrelations)

        # set deterministic sources
        if self.haveDetSources:
            self.updateDetSources(parameters)

        
        # compute the white noise terms in the log likelihood
        if setup:
            self.UGGNGGU = []
            self.logdet_N = []
            self.rGGNGGr = []
            self.logdet_N = []
            FJ = []
            FJF = []
            for ct, p in enumerate(self.psr):

                if p.twoComponentNoise:
                    
                    # equivalent to F^TG(G^TNG)^{-1}G^T\delta t in two component basis
                    if ct == 0:
                        self.d = np.dot(p.AGU.T, p.AGr/p.Nwvec)
                    else:
                        self.d = np.append(self.d, np.dot(p.AGU.T, p.AGr/p.Nwvec))

                    # compute F^TG(G^TNG)^{-1}G^TF
                    right = ((1/p.Nwvec) * p.AGU.T).T
                    self.UGGNGGU.append(np.dot(p.AGU.T, right))

                    # log determinant of G^TNG
                    self.logdet_N.append(np.sum(np.log(p.Nwvec)))

                    # triple product in likelihood function
                    self.rGGNGGr.append(np.sum(p.AGr**2/p.Nwvec))
                
                else:   

                    # G(G^TNG)^{-1}G^T = N^{-1} - N^{-1}G_c(G_c^TN^{-1}G_c)^{-1}N^{-1}
                    Nir = p.detresiduals / p.Nvec
                    NiGc = ((1.0/p.Nvec) * p.Hcmat.T).T
                    GcNiGc = np.dot(p.Hcmat.T, NiGc)
                    NiU = ((1.0/p.Nvec) * p.Umat.T).T
                    GcNir = np.dot(NiGc.T, p.detresiduals)
                    GcNiU = np.dot(NiGc.T, p.Umat)

                    try:
                        cf = sl.cho_factor(GcNiGc)
                        self.logdet_N.append(np.sum(np.log(p.Nvec)) + \
                                             2*np.sum(np.log(np.diag(cf[0]))))
                        GcNiGcr = sl.cho_solve(cf, GcNir)
                        GcNiGcU = sl.cho_solve(cf, GcNiU)
                        NiGcNiGcr = np.dot(NiGc, GcNiGcr)

                    except np.linalg.LinAlgError:
                        print "MAJOR ERROR"
                    
                    #F^TG(G^TNG)^{-1}G^T\delta t 
                    if ct == 0:
                        self.d = np.dot(p.Umat.T, Nir - NiGcNiGcr)
                    else:
                        self.d = np.append(self.d, np.dot(p.Umat.T, Nir - NiGcNiGcr))

                    # triple product in likelihood function
                    self.rGGNGGr.append(np.dot(p.detresiduals, Nir) - np.dot(GcNir, GcNiGcr))

                    # compute F^TG(G^TNG)^{-1}G^TF
                    self.UGGNGGU.append(np.dot(NiU.T, p.Umat) - np.dot(GcNiU.T, GcNiGcU))
                    
                    
                # first component of likelihood function
                loglike += -0.5 * (self.logdet_N[ct] + self.rGGNGGr[ct])

                # keep track of jitter terms needed later
                if self.npsr > 1 and incCorrelations:
                    if ct == 0:
                        Jinv = 1/p.Qamp
                    else:
                        Jinv = np.append(Jinv, 1/p.Qamp)

                    FJ.append(p.UtF.T * 1/p.Qamp)
                    FJF.append(np.dot(FJ[ct], p.UtF))

        else:
            for ct, p in enumerate(self.psr):
                loglike += -0.5 * (self.logdet_N[ct] + self.rGGNGGr[ct])


        # if only using one pulsar
        if self.npsr == 1 or not(incCorrelations):
            logdetPhi = 0
            tmp = []
            for ct, p in enumerate(self.psr):
                Phi0 = np.diag(10**p.kappa_tot+self.gwamp)
                UPhiU = np.dot(p.UtF, np.dot(Phi0, p.UtF.T))
                Phi = UPhiU + np.diag(p.Qamp) 

            
                try:
                    cf = sl.cho_factor(Phi)
                    logdetPhi += 2*np.sum(np.log(np.diag(cf[0])))
                    tmp.append(sl.cho_solve(cf, np.identity(Phi.shape[0])))
                except np.linalg.LinAlgError:
                    #print 'Cholesky failed when inverting phi'
                    #U, s, Vh = sl.svd(Phi)
                    #if not np.all(s > 0):
                    return -np.inf
                        #raise ValueError("ERROR: Phi singular according to SVD")
                    #logdetPhi = np.sum(np.log(s))
                    #Phiinv = np.dot(Vh.T, np.dot(np.diag(1.0/s), U.T))
            
            # block diagonal matrix
            Phiinv = sl.block_diag(*tmp)

        else:
            
            Phi0 = self.Phiinv + sl.block_diag(*FJF)
            logdet_J = np.sum(np.log(1/Jinv))

            # cholesky decomp for second term in exponential
            try:
                cf = sl.cho_factor(Phi0)
                logdet_Phi0 = 2*np.sum(np.log(np.diag(cf[0])))
                PhiinvFJ = sl.cho_solve(cf, sl.block_diag(*FJ))
            except np.linalg.LinAlgError:
                print 'Cholesky Failed when inverting Phi0'
                return -np.inf
                #U, s, Vh = sl.svd(Phi0)
                #if not np.all(s > 0):
                #    return -np.inf
                    #raise ValueError("ERROR: Sigma singular according to SVD")
                #logdet_Phi0 = np.sum(np.log(s))
                #PhiinvFJ = np.dot(Vh.T, np.dot(np.diag(1.0/s), np.dot(U.T, sl.block_diag(*FJ))))

            # get new Phiinv
            Phiinv = -np.dot(sl.block_diag(*FJ).T, PhiinvFJ)
            di = np.diag_indices(len(Jinv))
            Phiinv[di] += Jinv 
            logdetPhi = self.logdetPhi + logdet_Phi0 + logdet_J


        # compute the red noise, DMV and GWB terms in the log likelihood
        
        # compute sigma
        Sigma = sl.block_diag(*self.UGGNGGU) + Phiinv

        # cholesky decomp for second term in exponential
        try:
            cf = sl.cho_factor(Sigma)
            logdet_Sigma = 2*np.sum(np.log(np.diag(cf[0])))
            expval2 = sl.cho_solve(cf, self.d)
        except np.linalg.LinAlgError:
            #print 'Cholesky Failed when inverting Sigma'
            return -np.inf
            #return -np.inf
            #U, s, Vh = sl.svd(Sigma)
            #if not np.all(s > 0):
                #return -np.inf
            #    raise ValueError("ERROR: Sigma singular according to SVD")
            #logdet_Sigma = np.sum(np.log(s))
            #expval2 = np.dot(Vh.T, np.dot(np.diag(1.0/s), np.dot(U.T, d)))


        loglike += -0.5 * (logdetPhi + logdet_Sigma) + 0.5 * (np.dot(self.d, expval2)) 

        return loglike


    
    """
    mark 3 log likelihood. Note that this is not the same as mark3 in piccard

    Single pulsar test of daily average likelihood function 

    Under Construction

    """

    def mark3LogLikelihood(self, parameters):

        tstart = time.time()
        tstart_tot = tstart

        loglike = 0

        # set pulsar white noise parameters
        self.setPsrNoise(parameters, incJitter=False)

        # set red noise, DM and GW parameters
        self.constructPhiMatrix(parameters, constructPhi=True)
        Phi = np.diag(self.Phi)

        #print 'Setting noise = {0} s'.format(time.time()-tstart)

        tstart = time.time()

        # set deterministic sources
        if self.haveDetSources:
            self.updateDetSources(parameters)

        # construct covariance matrix
        #red = np.dot(self.psr[0].Ftot, (np.diag(self.Phi)*self.psr[0].Ftot).T)
        #cov = red + np.diag(self.psr[0].Nvec)

        QCQ = np.dot(self.psr[0].QRF, (Phi * self.psr[0].QRF).T)
        QCQ += np.dot(self.psr[0].QR, (self.psr[0].Nvec * self.psr[0].QR).T)

        #print 'Constructing Covariance = {0} s'.format(time.time()-tstart)

        tstart = time.time()

        # svd
        u, s, v = sl.svd(QCQ)
        ind = s/s[0] < 1e-15*len(s)
        sinv = 1/s
        sinv[ind] = 0.0

        logdetCov = np.sum(np.log(s[~ind]))
        invCov = np.dot(v.T, np.dot(np.diag(sinv), u.T))
        
        #print 'Computing Inverse = {0} s'.format(time.time()-tstart)
        
        tstart = time.time()

        loglike = -0.5 * (logdetCov + np.dot(self.psr[0].QRr, np.dot(invCov, self.psr[0].QRr)))

        #print 'Matrix vector = {0} s'.format(time.time()-tstart)
        
        #print 'Total time = {0} s\n'.format(time.time()-tstart_tot)

        return loglike


    """
    mark 4 log likelihood. Full timing model with Fourier mode marginalization

    EFAC + EQUAD + Red noise + DMV + TM

    No jitter or frequency lines, only works with single pulsar
   
    """

    def mark4LogLikelihood(self, parameters, incCorrelations=True):

        loglike = 0

        # set pulsar white noise parameters
        self.setPsrNoise(parameters, incJitter=False)

        # set red noise, DM and GW parameters
        self.constructPhiMatrix(parameters, incCorrelations=incCorrelations)

        # set deterministic sources
        if self.haveDetSources:
            self.updateDetSources(parameters)

        # compute the white noise terms in the log likelihood
        FNF = []
        for ct, p in enumerate(self.psr):

            if ct == 0:
                d = np.dot(p.Ftot.T, p.detresiduals/p.Nvec)
            else:
                d = np.append(d, np.dot(p.Ftot.T, p.detresiduals/p.Nvec))

            # log determinant of N
            logdet_N = np.sum(np.log(p.Nvec))

            # triple product
            rNr = np.dot(p.detresiduals, p.detresiduals/p.Nvec)

            # compute F^TN^{-1}F
            right = ((1/p.Nvec) * p.Ftot.T).T
            FNF.append(np.dot(p.Ftot.T, right))
            
            # first component of likelihood function
            loglike += -0.5 * (logdet_N + rNr)


        # compute the red noise, DMV and GWB terms in the log likelihood
        
        # compute sigma
        Sigma = sl.block_diag(*FNF) + self.Phiinv

        # cholesky decomp for second term in exponential
        try:
            cf = sl.cho_factor(Sigma)
            expval2 = sl.cho_solve(cf, d)
            logdet_Sigma = np.sum(2*np.log(np.diag(cf[0])))
        except np.linalg.LinAlgError:
            U, s, Vh = sl.svd(Sigma)
            if not np.all(s > 0):
                raise ValueError("ERROR: Sigma singular according to SVD")
            logdet_Sigma = np.sum(np.log(s))
            expval2 = np.dot(Vh.T, np.dot(np.diag(1.0/s), np.dot(U.T, d)))


        loglike += -0.5 * (self.logdetPhi + logdet_Sigma) + 0.5 * (np.dot(d, expval2)) 

        return loglike

    """
    Mark 5 Log Likelihood

    Uses non-gaussian framework of Lentati et al, 2014 (arXiv:1405.2460)

    Only includes EFAC and EQUAD for now, also only works with 1 pulsar

    """
    def mark5LogLikelihood(self, parameters, incCorrelations=True):
        
        loglike = 0

        # set pulsar white noise parameters
        self.setPsrNoise(parameters, incJitter=False)

        # set deterministic sources
        if self.haveDetSources:
            self.updateDetSources(parameters)

        # get non-gaussian amplitudes
        if self.haveNonGaussian:
            self.getNonGaussianComponents(parameters)

        # shorthand
        if self.npsr > 1:
            raise ValueError('ERROR: Mark 5 likelihood only valid with 1 pulsar')
        p = self.psr[0]

        # get gaussian part
        loglike += -0.5 * np.dot(p.detresiduals, p.detresiduals/p.Nvec)

        # non-gaussian part
        hermargs = p.detresiduals/np.sqrt(2*p.Nvec)

        hermcoeff = []
        if np.abs(np.sum(p.alphacoeff[1:])) > 1:
            return -np.inf
        for ii in range(p.nalpha):
            hermcoeff.append(p.alphacoeff[ii] / np.sqrt(2**ii*ss.gamma(ii+1)*np.sqrt(2*np.pi*p.Nvec)))
        
        # evaluate hermite polynomial sums
        hval = hermval(hermargs, np.array(hermcoeff))[0]
        #tmp = np.sum(hval, axis=0)
        loglike += 2*np.sum(np.log(np.abs(hval)))

        return loglike

    """
    mark 6 log likelihood. Note that this is not the same as mark6 in piccard

    EFAC + EQUAD + Red noise + DMV + GWs

    No jitter or frequency lines

    Uses Woodbury lemma and "T" matrix formalism

    """

    def mark6LogLikelihood(self, parameters, incCorrelations=True, incJitter=False):

        loglike = 0

        # set pulsar white noise parameters
        self.setPsrNoise(parameters, incJitter=False)

        # set red noise, DM and GW parameters
        self.constructPhiMatrix(parameters, incCorrelations=incCorrelations, \
                                incTM=True, incJitter=incJitter)

        # set deterministic sources
        if self.haveDetSources:
            self.updateDetSources(parameters)

        
        # compute the white noise terms in the log likelihood
        TNT = []
        nfref = 0
        for ct, p in enumerate(self.psr):

            # check for nans or infs
            if np.any(np.isnan(p.detresiduals)) or np.any(np.isinf(p.detresiduals)):
                return -np.inf
                        
                
            # equivalent to T^T N^{-1} \delta t
            if ct == 0:
                d = np.dot(p.Tmat.T, p.detresiduals/p.Nvec)
            else:
                d = np.append(d, np.dot(p.Tmat.T, p.detresiduals/p.Nvec))

            # compute T^T N^{-1} T
            right = ((1/p.Nvec) * p.Tmat.T).T
            TNT.append(np.dot(p.Tmat.T, right))

            # log determinant of G^TNG
            logdet_N = np.sum(np.log(p.Nvec))

            # triple product in likelihood function
            rNr = np.sum(p.detresiduals**2/p.Nvec)
            
            # first component of likelihood function
            loglike += -0.5 * (logdet_N + rNr)
            
            # calculate red noise piece
            if not incCorrelations:

                # compute sigma
                logdet_Sigma = 0
                #nf = self.npftot[ct] + len(p.ptmdescription) + len(p.avetoas)
                nf = p.Tmat.shape[1]
                Sigma = TNT[ct] + self.Phiinv[nfref:(nfref+nf), nfref:(nfref+nf)]
                dd = d[nfref:(nfref+nf)]

                # cholesky decomp for maximum likelihood fourier components
                try:
                    cf = sl.cho_factor(Sigma)
                    expval2 = sl.cho_solve(cf, dd)
                    logdet_Sigma += np.sum(2*np.log(np.diag(cf[0])))
                except np.linalg.LinAlgError:
                    raise ValueError("ERROR: Sigma singular according to SVD")

                loglike += -0.5 * logdet_Sigma + 0.5 * (np.dot(dd, expval2))

                # increment frequency counter
                nfref += nf
        
        if not incCorrelations:
            loglike += -0.5 * self.logdetPhi

        # compute the red noise, DMV and GWB terms in the log likelihood
        if incCorrelations: 
            # compute sigma
            Sigma = sl.block_diag(*TNT) + self.Phiinv

            # cholesky decomp for second term in exponential
            try:
                cf = sl.cho_factor(Sigma)
                expval2 = sl.cho_solve(cf, d)
                logdet_Sigma = np.sum(2*np.log(np.diag(cf[0])))
            except np.linalg.LinAlgError:
                U, s, Vh = sl.svd(Sigma)
                if not np.all(s > 0):
                    raise ValueError("ERROR: Sigma singular according to SVD")
                logdet_Sigma = np.sum(np.log(s))
                expval2 = np.dot(Vh.T, np.dot(np.diag(1.0/s), np.dot(U.T, d)))


            loglike += -0.5 * (self.logdetPhi + logdet_Sigma) + 0.5 * (np.dot(d, expval2)) 

        return loglike



    
    """
    Zero log likelihood for prior testing purposes
    """
    def zeroLogLikelihood(self, parameters):

        return 0

        
    """
    Very simple uniform prior on all parameters

    """

    def mark1LogPrior(self, parameters):

        prior = 0
        if np.all(parameters >= self.pmin) and np.all(parameters <= self.pmax):
            prior += -np.sum(np.log(self.pmax-self.pmin))

        else:
            prior += -np.inf

        return prior

    """
    Very simple uniform prior on all parameters except flag in GW amplitude

    """

    def mark2LogPrior(self, parameters):

        prior = 0
        if np.all(parameters >= self.pmin) and np.all(parameters <= self.pmax):
            prior += -np.sum(np.log(self.pmax-self.pmin))

        else:
            prior += -np.inf

        #TODO:find better way of finding the amplitude
        for ss, sig in enumerate(self.ptasignals):

            # short hand
            psrind = sig['pulsarind']
            parind = sig['parindex']
            npars = sig['npars']
            
            # parameters for this signal
            sparameters = sig['pstart'].copy()

            # which ones are varying
            sparameters[sig['bvary']] = parameters[parind:parind+npars]

            if sig['corr'] == 'gr':
                prior += np.log(10**sparameters[0])


        return prior
    
    """
    Very simple uniform prior on all amplitudes, can also include flat in 
    Amplitudes of red noise
    """

    def mark3LogPrior(self, parameters):

        prior = 0
        if np.all(parameters >= self.pmin) and np.all(parameters <= self.pmax):
            prior += -np.sum(np.log(self.pmax-self.pmin))

        else:
            prior += -np.inf

        #TODO:find better way of finding the amplitude
        for ss, sig in enumerate(self.ptasignals):

            # short hand
            psrind = sig['pulsarind']
            parind = sig['parindex']
            npars = sig['npars']
            
            # parameters for this signal
            sparameters = sig['pstart'].copy()

            # which ones are varying
            sparameters[sig['bvary']] = parameters[parind:parind+npars]

            if sig['corr'] == 'gr' and sig['stype'] == 'powerlaw':
                if sig['prior'][0] == 'uniform':
                    prior += np.log(10**sparameters[0])
            
            if sig['corr'] == 'gr' and sig['stype'] == 'spectrum':
                if np.any(np.array(sig['prior']) == 'uniform'):
                    idx = np.array(sig['prior']) == 'uniform'
                    prior += np.sum(np.log(10**sparameters[idx]))
            
            if sig['stype'] == 'spectrum' and sig['corr'] == 'single':
                if np.any(np.array(sig['prior']) == 'uniform'):
                    idx = np.array(sig['prior']) == 'uniform'
                    prior += np.sum(np.log(10**sparameters[idx]))
                
                # cheater prior
                sig_data = self.psr[psrind].sig_data * 10
                sig_red = np.sqrt(np.sum(10**sparameters))
                #print sig_red, sig_data
                if sig_red > sig_data:
                    prior += -np.inf
            
            if sig['corr'] == 'gr' and sig['stype'] == 'spectrum':
                if np.any(np.array(sig['prior']) == 'sqrt'):
                    idx = np.array(sig['prior']) == 'sqrt'
                    prior += np.sum(np.log(10**(sparameters[idx]/2)))
            
            if sig['stype'] == 'spectrum' and sig['corr'] == 'single':
                if np.any(np.array(sig['prior']) == 'sqrt'):
                    idx = np.array(sig['prior']) == 'sqrt'
                    prior += np.sum(np.log(10**(sparameters[idx]/2)))
                
                # cheater prior
                sig_data = self.psr[psrind].sig_data * 10
                sig_red = np.sqrt(np.sum(10**sparameters))
                #print sig_red, sig_data
                if sig_red > sig_data:
                    prior += -np.inf

            
            if sig['stype'] in ['powerlaw'] and sig['corr'] == 'single':
                if sig['bvary'][0]:
                    if sig['prior'][0] == 'uniform':
                        prior += np.log(10**sparameters[0])
                
                # cheater prior
                Amp = 10**sparameters[0]
                gam = sparameters[1]
                sig_data = self.psr[psrind].sig_data * 10
                if gam > 1:
                    sig_red = 2.05e-9 / np.sqrt(gam-1)*(Amp/1e-15)*\
                        (self.psr[psrind].Tmax/3.16e7)**((gam-1)/2) 
                else:
                    sig_red = 0
                if sig_red > sig_data:
                    prior += -np.inf

            # prior on ECC, EDOT and T0
            if sig['stype'] == 'lineartimingmodel' or sig['stype'] == 'nonlineartimingmodel':
                
                ecc, edot, t0, sini, a1, m2, pb = 0, 0, 0, 0, 0, 0, 0
                pindex = 0
                for jj in range(sig['ntotpars']):
                    if sig['bvary'][jj]:
                        # get ECC
                        if sig['parid'][jj] == 'ECC':
                            ecc = sparameters[pindex]
                        elif sig['parid'][jj] == 'T0':
                            t0 = sparameters[pindex]
                        elif sig['parid'][jj] == 'EDOT':
                            edot = sparameters[pindex]
                        elif sig['parid'][jj] == 'SINI':
                            sini = sparameters[pindex]
                        elif sig['parid'][jj] == 'A1':
                            a1 = sparameters[pindex]
                        elif sig['parid'][jj] == 'PB':
                            pb = sparameters[pindex]
                        elif sig['parid'][jj] == 'M2':
                            m2 = sparameters[pindex]

                        pindex += 1

                # check if including all three
                if ecc and edot and t0:
                    tt0 = (self.psr[psrind].toas - t0*86400)
                    check = ecc + edot*tt0

                    if np.any(check > 1) or np.any(check<0):
                        prior += -np.inf

                # flat in cosi prior
                if sini:
                    prior += np.log(sini/np.sqrt(1-sini**2))

                # prior on pulsar mass [0,3]
                #if sini and pb and m2 and a1:
                #    Pb = pb*86400
                #    X = a1*299.79e6/3e8
                #    M2 = m2*4.9e-6
                #    mp = ((sini*(Pb/2/np.pi)**(2./3)*M2/X)**(3./2) - M2)/4.9e-6
                #    if mp <= 0 or mp >= 3:
                #        prior += -np.inf


            # CW parameters
            if sig['stype'] == 'cw':
                pindex = 0
                for jj in range(sig['ntotpars']):
                    if sig['bvary'][jj]:

                        if sig['prior'][jj] == 'cos':
                            prior += np.log(np.abs(np.sin(sparameters[pindex])))

                        pindex += 1

            # pulsar distance prior
            if sig['stype'] == 'pulsardistance':
                pdist = sparameters
                m = self.psr[psrind].pdist
                s = self.psr[psrind].pdistErr
                prior += -0.5 * (np.log(2*np.pi*s**2) + (m-pdist)**2/s**2)
                
        return prior


    #################################################################################
    
    # MCMC jump proposals
    
    # TODO: make one single proposal that can take stype as argument, will have to change MCMC code...

    # red noise draws
    def drawFromRedNoisePrior(self, parameters, iter, beta):
        
        # post-jump parameters
        q = parameters.copy()

        # transition probability
        qxy = 0

        # find number of signals
        nsigs = np.sum(self.getNumberOfSignalsFromDict(self.ptasignals, stype='powerlaw', \
                                                       corr='single'))
        signum = self.getSignalNumbersFromDict(self.ptasignals, stype='powerlaw', \
                                               corr='single')

        # which parameters to jump
        ind = np.unique(np.random.randint(0, nsigs, nsigs))
        ind = np.unique(np.random.randint(0, nsigs, 1))

        # draw params from prior
        for ii in ind:

            # get signal
            sig = self.ptasignals[signum[ii]]
            parind = sig['parindex']
            npars = sig['npars']

            # jump in amplitude if varying
            if sig['bvary'][0]:

                # log prior
                if sig['prior'][0] == 'log':
                    q[parind] = np.random.uniform(self.pmin[parind], self.pmax[parind])
                    qxy += 0

                elif sig['prior'][0] == 'uniform':
                    q[parind] = np.log10(np.random.uniform(10**self.pmin[parind], \
                                                           10**self.pmax[parind]))
                    qxy += np.log(10**parameters[parind]/10**q[parind])
                    
                else:
                    print 'Prior type not recognized for parameter'
                    q[parind] = parameters[parind]
        
            # jump in spectral index if varying
            if sig['bvary'][1]:

                if sig['prior'][1] == 'uniform':
                    q[parind+1] = np.random.uniform(self.pmin[parind+1], self.pmax[parind+1])
                    qxy += 0

                else:
                    q[parind+1] = parameters[parind+1]

        
        return q, qxy
    
    # red noise sepctrum draws
    def drawFromRedNoiseSpectrumPrior(self, parameters, iter, beta):
        
        # post-jump parameters
        q = parameters.copy()

        # transition probability
        qxy = 0

        # find number of signals
        nsigs = np.sum(self.getNumberOfSignalsFromDict(self.ptasignals, stype='spectrum', \
                                                       corr='single'))
        signum = self.getSignalNumbersFromDict(self.ptasignals, stype='spectrum', \
                                               corr='single')

        # which parameters to jump
        ind = np.unique(np.random.randint(0, nsigs, nsigs))
        ind = np.unique(np.random.randint(0, nsigs, 1))

        # draw params from prior
        for ii in ind:

            # get signal
            sig = self.ptasignals[signum[ii]]
            parind = sig['parindex']
            npars = sig['npars']            

            # jump in amplitude if varying
            for jj in range(npars):
                if sig['bvary'][jj]:


                    # log prior
                    if sig['prior'][jj] == 'log':
                        q[parind+jj] = np.random.uniform(self.pmin[parind+jj], \
                                                         self.pmax[parind+jj])
                        qxy += 0

                    elif sig['prior'][jj] == 'uniform':
                        q[parind+jj] = np.log10(np.random.uniform(10**self.pmin[parind+jj], \
                                                               10**self.pmax[parind+jj]))
                        qxy += np.log(10**parameters[parind+jj]/10**q[parind+jj])
                    
                    elif sig['prior'][jj] == 'sqrt':
                        q[parind+jj] = np.log10(np.random.uniform(10**(self.pmin[parind+jj]/2), \
                                            10**(self.pmax[parind+jj]/2))**2)
                        qxy += np.log(10**(parameters[parind+jj]/2)/10**(q[parind+jj]/2))
                        
                    else:
                        print 'Prior type not recognized for parameter'
                        q[parind+jj] = parameters[parind+jj]

        return q, qxy

        # red noise sepctrum draws
    def drawFromGWBSpectrumPrior(self, parameters, iter, beta):
        
        # post-jump parameters
        q = parameters.copy()

        # transition probability
        qxy = 0

        # find number of signals
        nsigs = 1
        signum = self.getSignalNumbersFromDict(self.ptasignals, stype='spectrum', \
                                               corr='gr')

        # which parameters to jump
        ind = np.unique(np.random.randint(0, nsigs, nsigs))
        ind = np.unique(np.random.randint(0, nsigs, 1))

        # draw params from prior
        for ii in ind:

            # get signal
            sig = self.ptasignals[signum[ii]]
            parind = sig['parindex']
            npars = sig['npars']            

            # jump in amplitude if varying
            for jj in range(npars):
                if sig['bvary'][jj]:


                    # log prior
                    if sig['prior'][jj] == 'log':
                        q[parind+jj] = np.random.uniform(self.pmin[parind+jj], \
                                                         self.pmax[parind+jj])
                        qxy += 0

                    elif sig['prior'][jj] == 'uniform':
                        q[parind+jj] = np.log10(np.random.uniform(10**self.pmin[parind+jj], \
                                                               10**self.pmax[parind+jj]))
                        qxy += np.log(10**parameters[parind+jj]/10**q[parind+jj])
                    
                    elif sig['prior'][jj] == 'sqrt':
                        q[parind+jj] = np.log10(np.random.uniform(10**(self.pmin[parind+jj]/2), \
                                            10**(self.pmax[parind+jj]/2))**2)
                        qxy += np.log(10**(parameters[parind+jj]/2)/10**(q[parind+jj]/2))
                        
                    else:
                        print 'Prior type not recognized for parameter'
                        q[parind+jj] = parameters[parind+jj]

        return q, qxy



    # GWB draws draws
    def drawFromGWBPrior(self, parameters, iter, beta):
        
        # post-jump parameters
        q = parameters.copy()

        # transition probability
        qxy = 0

        # find number of signals
        nsigs = 1
        signum = self.getSignalNumbersFromDict(self.ptasignals, stype='powerlaw', corr='gr')

        # which parameters to jump
        ind = np.unique(np.random.randint(0, nsigs, nsigs))
        ind = np.unique(np.random.randint(0, nsigs, 1))

        # draw params from prior
        for ii in ind:

            # get signal
            sig = self.ptasignals[signum[ii]]
            parind = sig['parindex']
            npars = sig['npars']

            # jump in amplitude if varying
            if sig['bvary'][0]:

                # log prior
                if sig['prior'][0] == 'log':
                    q[parind] = np.random.uniform(self.pmin[parind], self.pmax[parind])
                    qxy += 0

                elif sig['prior'][0] == 'uniform':
                    q[parind] = np.log10(np.random.uniform(10**self.pmin[parind], \
                                                           10**self.pmax[parind]))
                    qxy += np.log(10**parameters[parind]/10**q[parind])
                    
                else:
                    print 'Prior type not recognized for parameter'
                    q[parind] = parameters[parind]
        
            # jump in spectral index if varying
            if sig['bvary'][1]:

                if sig['prior'][1] == 'uniform':
                    q[parind+1] = np.random.uniform(self.pmin[parind+1], self.pmax[parind+1])
                    qxy += 0

                else:
                    q[parind+1] = parameters[parind+1]

        
        return q, qxy

    # CW draws from prior
    def drawFromCWPrior(self, parameters, iter, beta):
        
        # post-jump parameters
        q = parameters.copy()

        # transition probability
        qxy = 0

        for ct, sig in enumerate(self.ptasignals):

        # CW parameters
            if sig['stype'] == 'cw':
                pindex = 0
                for jj in range(sig['ntotpars']):
                    if sig['bvary'][jj]:

                        parind = sig['parindex']

                        if sig['prior'][jj] == 'cos':
                            q[parind+jj] = np.arccos(np.random.uniform(-1, 1))
                            qxy += np.log(np.sin(parameters[parind+jj])/np.sin(q[parind+jj]))

                        else:
                            q[parind+jj] = np.random.uniform(self.pmin[parind+jj], \
                                                             self.pmax[parind+jj])

        
        return q, qxy

    # pulsar distance jump
    def pulsarDistanceJump(self, parameters, iter, beta):

        q = parameters.copy()
        qxy = 0

        # get pulsar distances
        L0 = []
        signum = self.getSignalNumbersFromDict(self.ptasignals, \
            stype='pulsardistance', corr='single')

        # check to make sure we have all distances
        if len(signum) != self.npsr:
            raise ValueError('ERROR: Number of pulsar distances != number of pulsars!')


        # get distances
        pdist_inds, pdisterr = [], []
        for signum0 in signum:
            sig0 = self.ptasignals[signum0]
            pdist_inds.append(sig0['parindex'])
            L0.append(q[sig0['parindex']])
            pdisterr.append(self.psr[sig0['pulsarind']].pdistErr)

        # make indices array
        pdist_inds = np.array(pdist_inds)
        L0 = np.array(L0) 
        pdisterr = np.array(pdisterr)

        L_new = np.random.multivariate_normal(L0, np.diag(pdisterr**2))
        q[pdist_inds] = L_new
        
        return q, qxy

    # pulsar mode jump
    def pulsarPhaseFix(self, prepar, postpar, iter, beta):

        pre = prepar.copy()
        post = postpar.copy()

        # get pulsar distances
        L0, L1 = [], []
        signum = self.getSignalNumbersFromDict(self.ptasignals, \
            stype='pulsardistance', corr='single')

        # check to make sure we have all distances
        if len(signum) != self.npsr:
            raise ValueError('ERROR: Number of pulsar distances != number of pulsars!')


        # get distances
        pdist_inds = []
        for signum0 in signum:
            sig0 = self.ptasignals[signum0]
            pdist_inds.append(sig0['parindex'])
            L0.append(pre[sig0['parindex']])
            L1.append(post[sig0['parindex']])

        # make indices array
        pdist_inds = np.array(pdist_inds)
        L0 = np.array(L0)
        L1 = np.array(L1)

        # now get other relevant parameters
        for ct, sig in enumerate(self.ptasignals):
            
            if sig['stype'] == 'cw':

                par0 = pre[sig['parindex']:(sig['parindex']+sig['npars'])]
                par1 = post[sig['parindex']:(sig['parindex']+sig['npars'])]

                theta0, phi0, mc0, omega0 = par0[0], par0[1], 10**par0[2], 10**par0[4]*np.pi
                theta1, phi1, mc1, omega1 = par1[0], par1[1], 10**par1[2], 10**par1[4]*np.pi
                
        # get angular separations
        cosMu0 = np.array([p.cosMu(theta0, phi0) for p in self.psr]).flatten()
        cosMu1 = np.array([p.cosMu(theta1, phi1) for p in self.psr]).flatten()

        # get in correct units
        L0 *= 1.0267e11
        L1 *= 1.0267e11
        mc0 *= 4.9e-6
        mc1 *= 4.9e-6

        # pulsar frequency
        omegap0 = omega0 * (1+256/5*mc0**(5/3)*omega0**(8/3)*L0*(1-cosMu0))**(-3/8)
        omegap1 = omega1 * (1+256/5*mc1**(5/3)*omega1**(8/3)*L1*(1-cosMu1))**(-3/8)

        # pulsar phase
        phase0 = 1/32/mc0**(5/3) * (omega0**(-5/3) - omegap0**(-5/3))
        phase1 = 1/32/mc1**(5/3) * (omega1**(-5/3) - omegap1**(-5/3))

        # size of phase jump
        prob = np.random.rand()
        if prob > 0.8:
            sigma = 0.1 * np.random.randn(self.npsr)

        elif prob > 0.6:
            sigma = 0.02 * np.random.randn(self.npsr)

        elif prob > 0.4:
            sigma = 0.002 * np.random.randn(self.npsr)

        else:
            sigma = 0.005 * np.random.randn(self.npsr)

        deltaL = (np.mod(phase1, 2*np.pi) - np.mod(phase0, 2*np.pi)
                     + sigma * np.sqrt(1/beta))/(omegap1*(1-cosMu1))

        L_new  = (L1 + deltaL) / 1.0267e11
        post[pdist_inds] = L_new
        #L1 = L_new * 1.0267e11
        #omegap1 = omega1 * (1+256/5*mc1**(5/3)*omega1**(8/3)*L1*(1-cosMu1))**(-3/8)

        ## pulsar phase
        #phase1 = 1/32/mc1**(5/3) * (omega1**(-5/3) - omegap1**(-5/3))

        #print np.mod(phase0, 2*np.pi), np.mod(phase1, 2*np.pi)


        return post, 0

    # mass distance correlation jump
    def massDistanceJump(self, parameters, iter, beta):

        # post-jump parameters
        q = parameters.copy()

        # transition probability
        qxy = 0

        # now get other relevant parameters
        for ct, sig in enumerate(self.ptasignals):
            if sig['stype'] == 'cw':

                par0 = parameters[sig['parindex']:(sig['parindex']+sig['npars'])]
                mc0, dist0  = 10**par0[2]*4.9e-6, 10**par0[3]*1.0267e14

                # draw distance uniformly from prior
                dist1 = 10**np.random.uniform(sig['pmin'][3], sig['pmax'][3])
                dist1 *= 1.0267e14

                # find chirp mass that keeps M^{5/3}/dL constant
                mc1 = (dist1 * mc0**(5/3)/dist0)**(3/5)

                # put values in return array
                q[sig['parindex']+2] = np.log10(mc1/4.9e-6)
                q[sig['parindex']+3] = np.log10(dist1/1.0267e14)

        return q, qxy



    # draws from equad prior
    def drawFromEquadPrior(self, parameters, iter, beta):
        
        # post-jump parameters
        q = parameters.copy()

        # transition probability
        qxy = 0

        # find number of signals
        nsigs = np.sum(self.getNumberOfSignalsFromDict(self.ptasignals, stype='equad', \
                                                       corr='single'))
        signum = self.getSignalNumbersFromDict(self.ptasignals, stype='equad', \
                                               corr='single')

        # which parameters to jump
        ind = np.unique(np.random.randint(0, nsigs, nsigs))
        ind = np.unique(np.random.randint(0, nsigs, 1))

        # draw params from prior
        for ii in ind:

            # get signal
            sig = self.ptasignals[signum[ii]]
            parind = sig['parindex']
            npars = sig['npars']

            # jump in amplitude if varying
            if sig['bvary']:

                # log prior
                if sig['prior'] == 'log':
                    q[parind] = np.random.uniform(self.pmin[parind], self.pmax[parind])
                    qxy += 0

                elif sig['prior'] == 'uniform':
                    q[parind] = np.log10(np.random.uniform(10**self.pmin[parind], \
                                                           10**self.pmax[parind]))
                    qxy += np.log(10**parameters[parind]/10**q[parind])
                    
                else:
                    print 'Prior type not recognized for parameter'
                    q[parind] = parameters[parind]
        
        return q, qxy
    
    # draws from jitter equad prior
    def drawFromJitterEpochPrior(self, parameters, iter, beta):
        
        # post-jump parameters
        q = parameters.copy()

        # transition probability
        qxy = 0

        # find number of signals
        nsigs = np.sum(self.getNumberOfSignalsFromDict(self.ptasignals, \
                                    stype='jitter_epoch', corr='single'))
        signum = self.getSignalNumbersFromDict(self.ptasignals, stype='jitter_epoch', \
                                               corr='single')

        # which parameters to jump
        ind = np.unique(np.random.randint(0, nsigs, nsigs))
        ind = np.unique(np.random.randint(0, nsigs, 1))

        # draw params from prior
        for ii in ind:

            # get signal
            sig = self.ptasignals[signum[ii]]
            parind = sig['parindex']
            npars = sig['npars']

            # jump in amplitude if varying
            for jj in range(npars):
                if sig['bvary'][jj]:


                    # log prior
                    if sig['prior'][jj] == 'log':
                        q[parind+jj] = np.random.uniform(self.pmin[parind+jj], \
                                                         self.pmax[parind+jj])
                        qxy += 0

                    elif sig['prior'][jj] == 'uniform':
                        q[parind+jj] = np.log10(np.random.uniform(10**self.pmin[parind+jj], \
                                                               10**self.pmax[parind+jj]))
                        qxy += np.log(10**parameters[parind+jj]/10**q[parind+jj])
                        
                    else:
                        print 'Prior type not recognized for parameter'
                        q[parind+jj] = parameters[parind+jj]
        
        return q, qxy
    
    # draws from jitter equad prior
    def drawFromJitterEquadPrior(self, parameters, iter, beta):
        
        # post-jump parameters
        q = parameters.copy()

        # transition probability
        qxy = 0

        # find number of signals
        nsigs = np.sum(self.getNumberOfSignalsFromDict(self.ptasignals, \
                                    stype='jitter_equad', corr='single'))
        signum = self.getSignalNumbersFromDict(self.ptasignals, stype='jitter_equad', \
                                               corr='single')

        # which parameters to jump
        ind = np.unique(np.random.randint(0, nsigs, nsigs))
        ind = np.unique(np.random.randint(0, nsigs, 1))

        # draw params from prior
        for ii in ind:

            # get signal
            sig = self.ptasignals[signum[ii]]
            parind = sig['parindex']
            npars = sig['npars']

            # jump in amplitude if varying
            if sig['bvary']:

                # log prior
                if sig['prior'] == 'log':
                    q[parind] = np.random.uniform(self.pmin[parind], \
                                                     self.pmax[parind])
                    qxy += 0

                elif sig['prior'][jj] == 'uniform':
                    q[parind] = np.log10(np.random.uniform(10**self.pmin[parind], \
                                                           10**self.pmax[parind]))
                    qxy += np.log(10**parameters[parind]/10**q[parind])
                    
                else:
                    print 'Prior type not recognized for parameter'
                    q[parind] = parameters[parind]
        
        return q, qxy
    
    # draws from efac prior
    def drawFromEfacPrior(self, parameters, iter, beta):
        
        # post-jump parameters
        q = parameters.copy()

        # transition probability
        qxy = 0

        # find number of signals
        nsigs = np.sum(self.getNumberOfSignalsFromDict(self.ptasignals, stype='efac', \
                                                       corr='single'))
        signum = self.getSignalNumbersFromDict(self.ptasignals, stype='efac', \
                                               corr='single')

        # which parameters to jump
        ind = np.unique(np.random.randint(0, nsigs, nsigs))
        ind = np.unique(np.random.randint(0, nsigs, 1))

        # draw params from prior
        for ii in ind:

            # get signal
            sig = self.ptasignals[signum[ii]]
            parind = sig['parindex']
            npars = sig['npars']

            # jump in amplitude if varying
            if sig['bvary']:

                # uniform prior
                if sig['prior'] == 'uniform':
                    q[parind] = np.random.uniform(self.pmin[parind], self.pmax[parind])
                    qxy += 0
                    
                else:
                    print 'Prior type not recognized for parameter'
                    q[parind] = parameters[parind]
        
        return q, qxy

    # draws from timing model fisher matrix
    def drawFromTMfisherMatrix(self, parameters, iter, beta):
        
        # post-jump parameters
        q = parameters.copy()

        # transition probability
        qxy = 0

        # find number of signals
        nsigs = np.sum(self.getNumberOfSignalsFromDict(self.ptasignals, \
                    stype='nonlineartimingmodel', corr='single'))
        if np.any(nsigs):
            signum = self.getSignalNumbersFromDict(self.ptasignals, 
                    stype='nonlineartimingmodel', corr='single')
        else:
            signum = self.getSignalNumbersFromDict(self.ptasignals, 
                    stype='lineartimingmodel', corr='single')
        
        # current timing model parameters
        sig = self.ptasignals[signum]
        x = parameters[sig['parindex']:(sig['parindex']+sig['ntotpars'])]
        
        # get parmeters in new diagonalized basis
        y = np.dot(self.psr[0].fisherU.T, x)
        
        # get scale of jump
        alpha = np.random.rand()
        scale = 1
        if alpha > 0.9:
            scale = 10

        # make correlated componentwise adaptive jump
        ind = np.unique(np.random.randint(0, len(x), len(x)))
        neff = len(ind)
        sd = 2.4  / np.sqrt(2*neff) * scale

        y[ind] = y[ind] + np.random.randn(neff) * sd * np.sqrt(1/self.psr[0].fisherS[ind])
        q[sig['parindex']:(sig['parindex']+sig['ntotpars'])] = \
                np.dot(self.psr[0].fisherU, y)

        return q, qxy


    """
    Reconstruct maximum likelihood and uncertainty of fourier coefficients

    EFAC + EQUAD + Red noise + DMV + GWs

    No jitter or frequency lines

    Uses Woodbury lemma

    """

    def reconstructFourier(self, parameters, incCorrelations=True):



        # set pulsar white noise parameters
        self.setPsrNoise(parameters, incJitter=False)

        # set red noise, DM and GW parameters
        self.constructPhiMatrix(parameters, incCorrelations=incCorrelations)

        # set deterministic sources
        if self.haveDetSources:
            self.updateDetSources(parameters)

        
        # compute the white noise terms in the log likelihood
        FGGNGGF = []
        ahat, sigma_ahat = [], []
        nfref = 0
        for ct, p in enumerate(self.psr):
                        
            if p.twoComponentNoise:
                
                # equivalent to F^TG(G^TNG)^{-1}G^T\delta t in two component basis
                #if ct == 0:
                d = np.dot(p.AGF.T, p.AGr/p.Nwvec)
                #else:
                #    d = np.append(d, np.dot(p.AGF.T, p.AGr/p.Nwvec))

                # compute F^TG(G^TNG)^{-1}G^TF
                right = ((1/p.Nwvec) * p.AGF.T).T
                FGGNGGF.append(np.dot(p.AGF.T, right))

            
            else:   

                # G(G^TNG)^{-1}G^T = N^{-1} - N^{-1}G_c(G_c^TN^{-1}G_c)^{-1}N^{-1}
                Nir = p.detresiduals / p.Nvec
                NiGc = ((1.0/p.Nvec) * p.Hcmat.T).T
                GcNiGc = np.dot(p.Hcmat.T, NiGc)
                NiF = ((1.0/p.Nvec) * p.Ftot.T).T
                GcNir = np.dot(NiGc.T, p.detresiduals)
                GcNiF = np.dot(NiGc.T, p.Ftot)

                try:
                    cf = sl.cho_factor(GcNiGc)
                    GcNiGcr = sl.cho_solve(cf, GcNir)
                    GcNiGcF = sl.cho_solve(cf, GcNiF)
                    NiGcNiGcr = np.dot(NiGc, GcNiGcr)

                except np.linalg.LinAlgError:
                    print "MAJOR ERROR"
                
                #F^TG(G^TNG)^{-1}G^T\delta t 
                #if ct == 0:
                d = np.dot(p.Ftot.T, Nir - NiGcNiGcr)
                #else:
                #    d = np.append(d, np.dot(p.Ftot.T, Nir - NiGcNiGcr))

                # compute F^TG(G^TNG)^{-1}G^TF
                FGGNGGF.append(np.dot(NiF.T, p.Ftot) - np.dot(GcNiF.T, GcNiGcF))

                
            # compute the red noise, DMV and GWB terms in the log likelihood
            
            # compute sigma
            nf = self.npftot[ct]
            print nf
            Sigma = FGGNGGF[ct] + self.Phiinv[nfref:(nfref+nf), nfref:(nfref+nf)]
            Phi = np.diag(self.Phi[nfref:(nfref+nf)])

            # cholesky decomp for maximum likelihood fourier components
            try:
                cf = sl.cho_factor(Sigma)
                ahat.append(sl.cho_solve(cf, d))
                SigmaInv = sl.cho_solve(cf, np.eye(Sigma.shape[0]))
            except np.linalg.LinAlgError:
                raise ValueError("ERROR: Sigma singular according to SVD")

            # calculate uncertainty in max-likelihood fourier coefficients
            sigma_ahat.append(np.diag(SigmaInv))


            # increment frequency counter
            nfref += nf
            

        return ahat, sigma_ahat


    def maxLikePTpars(self, parameters, ptmpars=None, incJitter=False):

        # set pulsar white noise parameters
        self.setPsrNoise(parameters, incJitter=False)

        # set red noise, DM and GW parameters
        self.constructPhiMatrix(parameters)

        # set deterministic sources
        if self.haveDetSources:
            self.updateDetSources(parameters)


        # loop over all pulsars and contruct ML estimates
        cov, eps, chisq = [], [], []
        nfref = 0
        for ct, p in enumerate(self.psr):

            # determine which parameters were analytically marginalized
            if ptmpars is not None:
                tmpardel = p.getNewTimingModelParameterList(keep=False, tmpars=pttmpars)
                Mmat, newptmpars, newptmdescription = self.delFromDesignMatrix(tmpardel) 
            else:
                Mmat = p.Mmat


            # compute F^TN^{-1}F
            right = ((1/p.Nvec) * p.Ftot.T).T
            FNF = np.dot(p.Ftot.T, right)

            if incJitter:
                # compute F^TN^{-1}F
                right = ((1/p.Nvec) * p.Umat.T).T
                UNU = np.dot(p.Umat.T, right)


            # compute sigma
            nf = self.npftot[ct]
            Sigma = FNF + self.Phiinv[nfref:(nfref+nf), nfref:(nfref+nf)]
            
            if incJitter:
                Phi0 = np.diag(self.Phi[nfref:(nfref+nf)])
                UPhiU = np.dot(p.UtF, np.dot(Phi0, p.UtF.T))
                Phi = UPhiU + np.diag(p.Qamp) 

            
                try:
                    cf = sl.cho_factor(Phi)
                    Phiinv = sl.cho_solve(cf, np.identity(Phi.shape[0]))
                except np.linalg.LinAlgError:
                    raise ValueError("ERROR: Phi0 singular according to SVD")

                Sigma = Phiinv + UNU 

            # cholesky decomp for ML estimators
            try:
                cf = sl.cho_factor(Sigma)
                SigmaInv = sl.cho_solve(cf, np.eye(Sigma.shape[0]))
            except np.linalg.LinAlgError:
                raise ValueError("ERROR: Sigma singular according to SVD")


            # ML estimate for parameter offset
            if incJitter:
                tmp = np.dot(SigmaInv, np.dot(p.Umat.T, (1/p.Nvec * Mmat.T).T))
                tmp2 = np.dot(SigmaInv, np.dot(p.Umat.T, p.detresiduals/p.Nvec))
                g = np.dot(Mmat.T, p.detresiduals/p.Nvec) - \
                        np.dot(Mmat.T, np.dot((1/p.Nvec * p.Umat.T).T, tmp2))
                Gamma = np.dot(Mmat.T, (1/p.Nvec*Mmat.T).T) - \
                        np.dot(Mmat.T, np.dot((1/p.Nvec * p.Umat.T).T, tmp))
                GammaInv = np.linalg.inv(Gamma)
                cov.append(GammaInv)
                eps.append(np.dot(GammaInv, g))

            else:
                tmp = np.dot(SigmaInv, np.dot(p.Ftot.T, (1/p.Nvec * Mmat.T).T))
                tmp2 = np.dot(SigmaInv, np.dot(p.Ftot.T, p.detresiduals/p.Nvec))
                g = np.dot(Mmat.T, p.detresiduals/p.Nvec) - \
                        np.dot(Mmat.T, np.dot((1/p.Nvec * p.Ftot.T).T, tmp2))
                Gamma = np.dot(Mmat.T, (1/p.Nvec*Mmat.T).T) - \
                        np.dot(Mmat.T, np.dot((1/p.Nvec * p.Ftot.T).T, tmp))
                GammaInv = np.linalg.inv(Gamma)
                cov.append(GammaInv)
                eps.append(np.dot(GammaInv, g))
            
            p.detresiduals -= np.dot(Mmat, eps[-1])
            if incJitter:
                d = np.dot(p.Umat.T, p.detresiduals/p.Nvec)
            else:
                d = np.dot(p.Ftot.T, p.detresiduals/p.Nvec)

            expval2 = sl.cho_solve(cf, d)

            # triple product
            rNr = np.dot(p.detresiduals, p.detresiduals/p.Nvec)

            chisq.append(rNr - np.dot(d, expval2))

            # increment frequency counter
            nfref += nf

        return eps, cov, chisq
            

        


    
<|MERGE_RESOLUTION|>--- conflicted
+++ resolved
@@ -1640,17 +1640,12 @@
             # number of red and DM frequencies
             self.npf[ii] = len(p.Ffreqs)
             self.npfdm[ii] = len(p.Fdmfreqs)
-<<<<<<< HEAD
             self.npftot[ii] = self.npf[ii] + self.npfdm[ii] + \
                     p.nSingleFreqs*2 + p.nSingleDMFreqs*2
-=======
-            self.npftot[ii] = self.npf[ii] + self.npfdm[ii]
             self.ntmpars += len(p.ptmdescription)
 
             if self.likfunc == 'mark6':
-                nphiTmat += p.Tmat.shape[1]
-
->>>>>>> 340b7bc7
+                nphiTmat += p.Tmat.shape[1] + p.nSingleFreqs*2 + p.nSingleDMFreqs*2
 
             # noise vectors
             p.Nvec = np.zeros(len(p.toas))
@@ -1660,24 +1655,13 @@
         # number of GW frequencies
         self.ngwf = np.max(self.npf)
         self.gwfreqs = self.psr[np.argmax(self.npf)].Ffreqs
-<<<<<<< HEAD
-        #nftot = self.ngwf + np.max(self.npfdm)
         nftot = np.max(self.npftot)
-        self.Phiinv = np.zeros((nftot*self.npsr, nftot*self.npsr))
-        self.Phi = np.zeros((nftot*self.npsr, nftot*self.npsr))
-=======
-        nftot = self.ngwf + np.max(self.npfdm)
         if self.likfunc == 'mark6':
-            #self.Phiinv = np.zeros((nftot*self.npsr+self.ntmpars, \
-            #                        nftot*self.npsr+self.ntmpars))
-            #self.Phi = np.zeros((nftot*self.npsr+self.ntmpars, \
-            #                     nftot*self.npsr+self.ntmpars))
             self.Phiinv = np.zeros((nphiTmat, nphiTmat))
             self.Phi = np.zeros((nphiTmat, nphiTmat))
         else:
             self.Phiinv = np.zeros((nftot*self.npsr, nftot*self.npsr))
             self.Phi = np.zeros((nftot*self.npsr, nftot*self.npsr))
->>>>>>> 340b7bc7
 
         #for ii in range(self.npsr):
         #    if not self.likfunc in ['mark2']:
